--- conflicted
+++ resolved
@@ -2066,18 +2066,9 @@
 	.open    = ip_vs_info_open,
 	.read    = seq_read,
 	.llseek  = seq_lseek,
-<<<<<<< HEAD
-	.release = seq_release_private,
-};
-
-#endif
-
-#ifdef CONFIG_PROC_FS
-=======
 	.release = seq_release_net,
 };
 
->>>>>>> d762f438
 static int ip_vs_stats_show(struct seq_file *seq, void *v)
 {
 	struct net *net = seq_file_single_net(seq);
@@ -2184,11 +2175,7 @@
 	.open = ip_vs_stats_percpu_seq_open,
 	.read = seq_read,
 	.llseek = seq_lseek,
-<<<<<<< HEAD
-	.release = single_release,
-=======
 	.release = single_release_net,
->>>>>>> d762f438
 };
 #endif
 
@@ -3683,13 +3670,10 @@
 
 #endif
 
-<<<<<<< HEAD
-=======
 static struct notifier_block ip_vs_dst_notifier = {
 	.notifier_call = ip_vs_dst_event,
 };
 
->>>>>>> d762f438
 int __net_init __ip_vs_control_init(struct net *net)
 {
 	int idx;
@@ -3728,11 +3712,7 @@
 	return -ENOMEM;
 }
 
-<<<<<<< HEAD
-static void __net_exit __ip_vs_control_cleanup(struct net *net)
-=======
 void __net_exit __ip_vs_control_cleanup(struct net *net)
->>>>>>> d762f438
 {
 	struct netns_ipvs *ipvs = net_ipvs(net);
 
@@ -3744,14 +3724,6 @@
 	proc_net_remove(net, "ip_vs");
 	free_percpu(ipvs->tot_stats.cpustats);
 }
-<<<<<<< HEAD
-
-static struct pernet_operations ipvs_control_ops = {
-	.init = __ip_vs_control_init,
-	.exit = __ip_vs_control_cleanup,
-};
-=======
->>>>>>> d762f438
 
 int __init ip_vs_control_init(void)
 {
@@ -3766,42 +3738,17 @@
 		INIT_LIST_HEAD(&ip_vs_svc_fwm_table[idx]);
 	}
 
-<<<<<<< HEAD
-	ret = register_pernet_subsys(&ipvs_control_ops);
-	if (ret) {
-		pr_err("cannot register namespace.\n");
-		goto err;
-	}
-
-=======
->>>>>>> d762f438
 	smp_wmb();	/* Do we really need it now ? */
 
 	ret = nf_register_sockopt(&ip_vs_sockopts);
 	if (ret) {
 		pr_err("cannot register sockopt.\n");
-<<<<<<< HEAD
-		goto err_net;
-=======
 		goto err_sock;
->>>>>>> d762f438
 	}
 
 	ret = ip_vs_genl_register();
 	if (ret) {
 		pr_err("cannot register Generic Netlink interface.\n");
-<<<<<<< HEAD
-		nf_unregister_sockopt(&ip_vs_sockopts);
-		goto err_net;
-	}
-
-	LeaveFunction(2);
-	return 0;
-
-err_net:
-	unregister_pernet_subsys(&ipvs_control_ops);
-err:
-=======
 		goto err_genl;
 	}
 
@@ -3817,7 +3764,6 @@
 err_genl:
 	nf_unregister_sockopt(&ip_vs_sockopts);
 err_sock:
->>>>>>> d762f438
 	return ret;
 }
 
@@ -3825,10 +3771,6 @@
 void ip_vs_control_cleanup(void)
 {
 	EnterFunction(2);
-<<<<<<< HEAD
-	unregister_pernet_subsys(&ipvs_control_ops);
-=======
->>>>>>> d762f438
 	ip_vs_genl_unregister();
 	nf_unregister_sockopt(&ip_vs_sockopts);
 	LeaveFunction(2);

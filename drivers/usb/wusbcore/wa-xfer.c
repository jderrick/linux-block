/*
 * WUSB Wire Adapter
 * Data transfer and URB enqueing
 *
 * Copyright (C) 2005-2006 Intel Corporation
 * Inaky Perez-Gonzalez <inaky.perez-gonzalez@intel.com>
 *
 * This program is free software; you can redistribute it and/or
 * modify it under the terms of the GNU General Public License version
 * 2 as published by the Free Software Foundation.
 *
 * This program is distributed in the hope that it will be useful,
 * but WITHOUT ANY WARRANTY; without even the implied warranty of
 * MERCHANTABILITY or FITNESS FOR A PARTICULAR PURPOSE.  See the
 * GNU General Public License for more details.
 *
 * You should have received a copy of the GNU General Public License
 * along with this program; if not, write to the Free Software
 * Foundation, Inc., 51 Franklin Street, Fifth Floor, Boston, MA
 * 02110-1301, USA.
 *
 *
 * How transfers work: get a buffer, break it up in segments (segment
 * size is a multiple of the maxpacket size). For each segment issue a
 * segment request (struct wa_xfer_*), then send the data buffer if
 * out or nothing if in (all over the DTO endpoint).
 *
 * For each submitted segment request, a notification will come over
 * the NEP endpoint and a transfer result (struct xfer_result) will
 * arrive in the DTI URB. Read it, get the xfer ID, see if there is
 * data coming (inbound transfer), schedule a read and handle it.
 *
 * Sounds simple, it is a pain to implement.
 *
 *
 * ENTRY POINTS
 *
 *   FIXME
 *
 * LIFE CYCLE / STATE DIAGRAM
 *
 *   FIXME
 *
 * THIS CODE IS DISGUSTING
 *
 *   Warned you are; it's my second try and still not happy with it.
 *
 * NOTES:
 *
 *   - No iso
 *
 *   - Supports DMA xfers, control, bulk and maybe interrupt
 *
 *   - Does not recycle unused rpipes
 *
 *     An rpipe is assigned to an endpoint the first time it is used,
 *     and then it's there, assigned, until the endpoint is disabled
 *     (destroyed [{h,d}wahc_op_ep_disable()]. The assignment of the
 *     rpipe to the endpoint is done under the wa->rpipe_sem semaphore
 *     (should be a mutex).
 *
 *     Two methods it could be done:
 *
 *     (a) set up a timer every time an rpipe's use count drops to 1
 *         (which means unused) or when a transfer ends. Reset the
 *         timer when a xfer is queued. If the timer expires, release
 *         the rpipe [see rpipe_ep_disable()].
 *
 *     (b) when looking for free rpipes to attach [rpipe_get_by_ep()],
 *         when none are found go over the list, check their endpoint
 *         and their activity record (if no last-xfer-done-ts in the
 *         last x seconds) take it
 *
 *     However, due to the fact that we have a set of limited
 *     resources (max-segments-at-the-same-time per xfer,
 *     xfers-per-ripe, blocks-per-rpipe, rpipes-per-host), at the end
 *     we are going to have to rebuild all this based on an scheduler,
 *     to where we have a list of transactions to do and based on the
 *     availability of the different required components (blocks,
 *     rpipes, segment slots, etc), we go scheduling them. Painful.
 */
#include <linux/init.h>
#include <linux/spinlock.h>
#include <linux/slab.h>
#include <linux/hash.h>
#include <linux/ratelimit.h>
#include <linux/export.h>
#include <linux/scatterlist.h>

#include "wa-hc.h"
#include "wusbhc.h"

enum {
	/* [WUSB] section 8.3.3 allocates 7 bits for the segment index. */
	WA_SEGS_MAX = 128,
};

enum wa_seg_status {
	WA_SEG_NOTREADY,
	WA_SEG_READY,
	WA_SEG_DELAYED,
	WA_SEG_SUBMITTED,
	WA_SEG_PENDING,
	WA_SEG_DTI_PENDING,
	WA_SEG_DONE,
	WA_SEG_ERROR,
	WA_SEG_ABORTED,
};

static void wa_xfer_delayed_run(struct wa_rpipe *);
static int __wa_xfer_delayed_run(struct wa_rpipe *rpipe, int *dto_waiting);

/*
 * Life cycle governed by 'struct urb' (the refcount of the struct is
 * that of the 'struct urb' and usb_free_urb() would free the whole
 * struct).
 */
struct wa_seg {
	struct urb tr_urb;		/* transfer request urb. */
	struct urb *isoc_pack_desc_urb;	/* for isoc packet descriptor. */
	struct urb *dto_urb;		/* for data output. */
	struct list_head list_node;	/* for rpipe->req_list */
	struct wa_xfer *xfer;		/* out xfer */
	u8 index;			/* which segment we are */
	int isoc_frame_count;	/* number of isoc frames in this segment. */
	int isoc_frame_offset;	/* starting frame offset in the xfer URB. */
	int isoc_size;	/* size of all isoc frames sent by this seg. */
	enum wa_seg_status status;
	ssize_t result;			/* bytes xfered or error */
	struct wa_xfer_hdr xfer_hdr;
};

static inline void wa_seg_init(struct wa_seg *seg)
{
<<<<<<< HEAD
	usb_init_urb(&seg->urb);

	/* set the remaining memory to 0. */
	memset(((void *)seg) + sizeof(seg->urb), 0,
		sizeof(*seg) - sizeof(seg->urb));
=======
	usb_init_urb(&seg->tr_urb);

	/* set the remaining memory to 0. */
	memset(((void *)seg) + sizeof(seg->tr_urb), 0,
		sizeof(*seg) - sizeof(seg->tr_urb));
>>>>>>> d8ec26d7
}

/*
 * Protected by xfer->lock
 *
 */
struct wa_xfer {
	struct kref refcnt;
	struct list_head list_node;
	spinlock_t lock;
	u32 id;

	struct wahc *wa;		/* Wire adapter we are plugged to */
	struct usb_host_endpoint *ep;
	struct urb *urb;		/* URB we are transferring for */
	struct wa_seg **seg;		/* transfer segments */
	u8 segs, segs_submitted, segs_done;
	unsigned is_inbound:1;
	unsigned is_dma:1;
	size_t seg_size;
	int result;
	/* Isoc frame that the current transfer buffer corresponds to. */
	int dto_isoc_frame_index;

	gfp_t gfp;			/* allocation mask */

	struct wusb_dev *wusb_dev;	/* for activity timestamps */
};

static void __wa_populate_dto_urb_isoc(struct wa_xfer *xfer,
	struct wa_seg *seg, int curr_iso_frame);

static inline void wa_xfer_init(struct wa_xfer *xfer)
{
	kref_init(&xfer->refcnt);
	INIT_LIST_HEAD(&xfer->list_node);
	spin_lock_init(&xfer->lock);
}

/*
 * Destroy a transfer structure
 *
<<<<<<< HEAD
 * Note that freeing xfer->seg[cnt]->urb will free the containing
=======
 * Note that freeing xfer->seg[cnt]->tr_urb will free the containing
>>>>>>> d8ec26d7
 * xfer->seg[cnt] memory that was allocated by __wa_xfer_setup_segs.
 */
static void wa_xfer_destroy(struct kref *_xfer)
{
	struct wa_xfer *xfer = container_of(_xfer, struct wa_xfer, refcnt);
	if (xfer->seg) {
		unsigned cnt;
		for (cnt = 0; cnt < xfer->segs; cnt++) {
<<<<<<< HEAD
			usb_free_urb(xfer->seg[cnt]->dto_urb);
			usb_free_urb(&xfer->seg[cnt]->urb);
=======
			struct wa_seg *seg = xfer->seg[cnt];
			if (seg) {
				usb_free_urb(seg->isoc_pack_desc_urb);
				if (seg->dto_urb) {
					kfree(seg->dto_urb->sg);
					usb_free_urb(seg->dto_urb);
				}
				usb_free_urb(&seg->tr_urb);
			}
>>>>>>> d8ec26d7
		}
		kfree(xfer->seg);
	}
	kfree(xfer);
}

static void wa_xfer_get(struct wa_xfer *xfer)
{
	kref_get(&xfer->refcnt);
}

static void wa_xfer_put(struct wa_xfer *xfer)
{
	kref_put(&xfer->refcnt, wa_xfer_destroy);
}

/*
 * Try to get exclusive access to the DTO endpoint resource.  Return true
 * if successful.
 */
static inline int __wa_dto_try_get(struct wahc *wa)
{
	return (test_and_set_bit(0, &wa->dto_in_use) == 0);
}

/* Release the DTO endpoint resource. */
static inline void __wa_dto_put(struct wahc *wa)
{
	clear_bit_unlock(0, &wa->dto_in_use);
}

/* Service RPIPEs that are waiting on the DTO resource. */
static void wa_check_for_delayed_rpipes(struct wahc *wa)
{
	unsigned long flags;
	int dto_waiting = 0;
	struct wa_rpipe *rpipe;

	spin_lock_irqsave(&wa->rpipe_lock, flags);
	while (!list_empty(&wa->rpipe_delayed_list) && !dto_waiting) {
		rpipe = list_first_entry(&wa->rpipe_delayed_list,
				struct wa_rpipe, list_node);
		__wa_xfer_delayed_run(rpipe, &dto_waiting);
		/* remove this RPIPE from the list if it is not waiting. */
		if (!dto_waiting) {
			pr_debug("%s: RPIPE %d serviced and removed from delayed list.\n",
				__func__,
				le16_to_cpu(rpipe->descr.wRPipeIndex));
			list_del_init(&rpipe->list_node);
		}
	}
	spin_unlock_irqrestore(&wa->rpipe_lock, flags);
}

/* add this RPIPE to the end of the delayed RPIPE list. */
static void wa_add_delayed_rpipe(struct wahc *wa, struct wa_rpipe *rpipe)
{
	unsigned long flags;

	spin_lock_irqsave(&wa->rpipe_lock, flags);
	/* add rpipe to the list if it is not already on it. */
	if (list_empty(&rpipe->list_node)) {
		pr_debug("%s: adding RPIPE %d to the delayed list.\n",
			__func__, le16_to_cpu(rpipe->descr.wRPipeIndex));
		list_add_tail(&rpipe->list_node, &wa->rpipe_delayed_list);
	}
	spin_unlock_irqrestore(&wa->rpipe_lock, flags);
}

/*
 * xfer is referenced
 *
 * xfer->lock has to be unlocked
 *
 * We take xfer->lock for setting the result; this is a barrier
 * against drivers/usb/core/hcd.c:unlink1() being called after we call
 * usb_hcd_giveback_urb() and wa_urb_dequeue() trying to get a
 * reference to the transfer.
 */
static void wa_xfer_giveback(struct wa_xfer *xfer)
{
	unsigned long flags;

	spin_lock_irqsave(&xfer->wa->xfer_list_lock, flags);
	list_del_init(&xfer->list_node);
	spin_unlock_irqrestore(&xfer->wa->xfer_list_lock, flags);
	/* FIXME: segmentation broken -- kills DWA */
	wusbhc_giveback_urb(xfer->wa->wusb, xfer->urb, xfer->result);
	wa_put(xfer->wa);
	wa_xfer_put(xfer);
}

/*
 * xfer is referenced
 *
 * xfer->lock has to be unlocked
 */
static void wa_xfer_completion(struct wa_xfer *xfer)
{
	if (xfer->wusb_dev)
		wusb_dev_put(xfer->wusb_dev);
	rpipe_put(xfer->ep->hcpriv);
	wa_xfer_giveback(xfer);
}

/*
 * Initialize a transfer's ID
 *
 * We need to use a sequential number; if we use the pointer or the
 * hash of the pointer, it can repeat over sequential transfers and
 * then it will confuse the HWA....wonder why in hell they put a 32
 * bit handle in there then.
 */
static void wa_xfer_id_init(struct wa_xfer *xfer)
{
	xfer->id = atomic_add_return(1, &xfer->wa->xfer_id_count);
}

/* Return the xfer's ID. */
static inline u32 wa_xfer_id(struct wa_xfer *xfer)
{
	return xfer->id;
}

/* Return the xfer's ID in transport format (little endian). */
static inline __le32 wa_xfer_id_le32(struct wa_xfer *xfer)
{
	return cpu_to_le32(xfer->id);
}

/*
 * If transfer is done, wrap it up and return true
 *
 * xfer->lock has to be locked
 */
static unsigned __wa_xfer_is_done(struct wa_xfer *xfer)
{
	struct device *dev = &xfer->wa->usb_iface->dev;
	unsigned result, cnt;
	struct wa_seg *seg;
	struct urb *urb = xfer->urb;
	unsigned found_short = 0;

	result = xfer->segs_done == xfer->segs_submitted;
	if (result == 0)
		goto out;
	urb->actual_length = 0;
	for (cnt = 0; cnt < xfer->segs; cnt++) {
		seg = xfer->seg[cnt];
		switch (seg->status) {
		case WA_SEG_DONE:
			if (found_short && seg->result > 0) {
				dev_dbg(dev, "xfer %p ID %08X#%u: bad short segments (%zu)\n",
					xfer, wa_xfer_id(xfer), cnt,
					seg->result);
				urb->status = -EINVAL;
				goto out;
			}
			urb->actual_length += seg->result;
			if (!(usb_pipeisoc(xfer->urb->pipe))
				&& seg->result < xfer->seg_size
			    && cnt != xfer->segs-1)
				found_short = 1;
			dev_dbg(dev, "xfer %p ID %08X#%u: DONE short %d "
				"result %zu urb->actual_length %d\n",
				xfer, wa_xfer_id(xfer), seg->index, found_short,
				seg->result, urb->actual_length);
			break;
		case WA_SEG_ERROR:
			xfer->result = seg->result;
			dev_dbg(dev, "xfer %p ID %08X#%u: ERROR result %zu(0x%08zX)\n",
				xfer, wa_xfer_id(xfer), seg->index, seg->result,
				seg->result);
			goto out;
		case WA_SEG_ABORTED:
			dev_dbg(dev, "xfer %p ID %08X#%u ABORTED: result %d\n",
				xfer, wa_xfer_id(xfer), seg->index,
				urb->status);
			xfer->result = urb->status;
			goto out;
		default:
			dev_warn(dev, "xfer %p ID %08X#%u: is_done bad state %d\n",
				 xfer, wa_xfer_id(xfer), cnt, seg->status);
			xfer->result = -EINVAL;
			goto out;
		}
	}
	xfer->result = 0;
out:
	return result;
}

/*
 * Search for a transfer list ID on the HCD's URB list
 *
 * For 32 bit architectures, we use the pointer itself; for 64 bits, a
 * 32-bit hash of the pointer.
 *
 * @returns NULL if not found.
 */
static struct wa_xfer *wa_xfer_get_by_id(struct wahc *wa, u32 id)
{
	unsigned long flags;
	struct wa_xfer *xfer_itr;
	spin_lock_irqsave(&wa->xfer_list_lock, flags);
	list_for_each_entry(xfer_itr, &wa->xfer_list, list_node) {
		if (id == xfer_itr->id) {
			wa_xfer_get(xfer_itr);
			goto out;
		}
	}
	xfer_itr = NULL;
out:
	spin_unlock_irqrestore(&wa->xfer_list_lock, flags);
	return xfer_itr;
}

struct wa_xfer_abort_buffer {
	struct urb urb;
	struct wa_xfer_abort cmd;
};

static void __wa_xfer_abort_cb(struct urb *urb)
{
	struct wa_xfer_abort_buffer *b = urb->context;
	usb_put_urb(&b->urb);
}

/*
 * Aborts an ongoing transaction
 *
 * Assumes the transfer is referenced and locked and in a submitted
 * state (mainly that there is an endpoint/rpipe assigned).
 *
 * The callback (see above) does nothing but freeing up the data by
 * putting the URB. Because the URB is allocated at the head of the
 * struct, the whole space we allocated is kfreed. *
 */
static int __wa_xfer_abort(struct wa_xfer *xfer)
{
	int result = -ENOMEM;
	struct device *dev = &xfer->wa->usb_iface->dev;
	struct wa_xfer_abort_buffer *b;
	struct wa_rpipe *rpipe = xfer->ep->hcpriv;

	b = kmalloc(sizeof(*b), GFP_ATOMIC);
	if (b == NULL)
		goto error_kmalloc;
	b->cmd.bLength =  sizeof(b->cmd);
	b->cmd.bRequestType = WA_XFER_ABORT;
	b->cmd.wRPipe = rpipe->descr.wRPipeIndex;
	b->cmd.dwTransferID = wa_xfer_id_le32(xfer);

	usb_init_urb(&b->urb);
	usb_fill_bulk_urb(&b->urb, xfer->wa->usb_dev,
		usb_sndbulkpipe(xfer->wa->usb_dev,
				xfer->wa->dto_epd->bEndpointAddress),
		&b->cmd, sizeof(b->cmd), __wa_xfer_abort_cb, b);
	result = usb_submit_urb(&b->urb, GFP_ATOMIC);
	if (result < 0)
		goto error_submit;
	return result;				/* callback frees! */


error_submit:
	if (printk_ratelimit())
		dev_err(dev, "xfer %p: Can't submit abort request: %d\n",
			xfer, result);
	kfree(b);
error_kmalloc:
	return result;

}

/*
 * Calculate the number of isoc frames starting from isoc_frame_offset
 * that will fit a in transfer segment.
 */
static int __wa_seg_calculate_isoc_frame_count(struct wa_xfer *xfer,
	int isoc_frame_offset, int *total_size)
{
	int segment_size = 0, frame_count = 0;
	int index = isoc_frame_offset;
	struct usb_iso_packet_descriptor *iso_frame_desc =
		xfer->urb->iso_frame_desc;

	while ((index < xfer->urb->number_of_packets)
		&& ((segment_size + iso_frame_desc[index].length)
				<= xfer->seg_size)) {
		/*
		 * For Alereon HWA devices, only include an isoc frame in a
		 * segment if it is physically contiguous with the previous
		 * frame.  This is required because those devices expect
		 * the isoc frames to be sent as a single USB transaction as
		 * opposed to one transaction per frame with standard HWA.
		 */
		if ((xfer->wa->quirks & WUSB_QUIRK_ALEREON_HWA_CONCAT_ISOC)
			&& (index > isoc_frame_offset)
			&& ((iso_frame_desc[index - 1].offset +
				iso_frame_desc[index - 1].length) !=
				iso_frame_desc[index].offset))
			break;

		/* this frame fits. count it. */
		++frame_count;
		segment_size += iso_frame_desc[index].length;

		/* move to the next isoc frame. */
		++index;
	}

	*total_size = segment_size;
	return frame_count;
}

/*
 *
 * @returns < 0 on error, transfer segment request size if ok
 */
static ssize_t __wa_xfer_setup_sizes(struct wa_xfer *xfer,
				     enum wa_xfer_type *pxfer_type)
{
	ssize_t result;
	struct device *dev = &xfer->wa->usb_iface->dev;
	size_t maxpktsize;
	struct urb *urb = xfer->urb;
	struct wa_rpipe *rpipe = xfer->ep->hcpriv;

	switch (rpipe->descr.bmAttribute & 0x3) {
	case USB_ENDPOINT_XFER_CONTROL:
		*pxfer_type = WA_XFER_TYPE_CTL;
		result = sizeof(struct wa_xfer_ctl);
		break;
	case USB_ENDPOINT_XFER_INT:
	case USB_ENDPOINT_XFER_BULK:
		*pxfer_type = WA_XFER_TYPE_BI;
		result = sizeof(struct wa_xfer_bi);
		break;
	case USB_ENDPOINT_XFER_ISOC:
		if (usb_pipeout(urb->pipe)) {
			*pxfer_type = WA_XFER_TYPE_ISO;
			result = sizeof(struct wa_xfer_hwaiso);
		} else {
			dev_err(dev, "FIXME: ISOC IN not implemented\n");
			result = -ENOSYS;
			goto error;
		}
		break;
	default:
		/* never happens */
		BUG();
		result = -EINVAL;	/* shut gcc up */
	}
	xfer->is_inbound = urb->pipe & USB_DIR_IN ? 1 : 0;
	xfer->is_dma = urb->transfer_flags & URB_NO_TRANSFER_DMA_MAP ? 1 : 0;

	maxpktsize = le16_to_cpu(rpipe->descr.wMaxPacketSize);
	if ((rpipe->descr.bmAttribute & 0x3) == USB_ENDPOINT_XFER_ISOC) {
		int index = 0;

		xfer->seg_size = maxpktsize;
		xfer->segs = 0;
		/*
		 * loop over urb->number_of_packets to determine how many
		 * xfer segments will be needed to send the isoc frames.
		 */
		while (index < urb->number_of_packets) {
			int seg_size; /* don't care. */
			index += __wa_seg_calculate_isoc_frame_count(xfer,
					index, &seg_size);
			++xfer->segs;
		}
	} else {
		xfer->seg_size = le16_to_cpu(rpipe->descr.wBlocks)
			* 1 << (xfer->wa->wa_descr->bRPipeBlockSize - 1);
		/* Compute the segment size and make sure it is a multiple of
		 * the maxpktsize (WUSB1.0[8.3.3.1])...not really too much of
		 * a check (FIXME) */
		if (xfer->seg_size < maxpktsize) {
			dev_err(dev,
				"HW BUG? seg_size %zu smaller than maxpktsize %zu\n",
				xfer->seg_size, maxpktsize);
			result = -EINVAL;
			goto error;
		}
		xfer->seg_size = (xfer->seg_size / maxpktsize) * maxpktsize;
		xfer->segs = DIV_ROUND_UP(urb->transfer_buffer_length,
						xfer->seg_size);
		if (xfer->segs == 0 && *pxfer_type == WA_XFER_TYPE_CTL)
			xfer->segs = 1;
	}

	if (xfer->segs > WA_SEGS_MAX) {
		dev_err(dev, "BUG? oops, number of segments %zu bigger than %d\n",
			(urb->transfer_buffer_length/xfer->seg_size),
			WA_SEGS_MAX);
		result = -EINVAL;
		goto error;
	}
error:
	return result;
}

static void __wa_setup_isoc_packet_descr(
		struct wa_xfer_packet_info_hwaiso *packet_desc,
		struct wa_xfer *xfer,
		struct wa_seg *seg) {
	struct usb_iso_packet_descriptor *iso_frame_desc =
		xfer->urb->iso_frame_desc;
	int frame_index;

	/* populate isoc packet descriptor. */
	packet_desc->bPacketType = WA_XFER_ISO_PACKET_INFO;
	packet_desc->wLength = cpu_to_le16(sizeof(*packet_desc) +
		(sizeof(packet_desc->PacketLength[0]) *
			seg->isoc_frame_count));
	for (frame_index = 0; frame_index < seg->isoc_frame_count;
		++frame_index) {
		int offset_index = frame_index + seg->isoc_frame_offset;
		packet_desc->PacketLength[frame_index] =
			cpu_to_le16(iso_frame_desc[offset_index].length);
	}
}


/* Fill in the common request header and xfer-type specific data. */
static void __wa_xfer_setup_hdr0(struct wa_xfer *xfer,
				 struct wa_xfer_hdr *xfer_hdr0,
				 enum wa_xfer_type xfer_type,
				 size_t xfer_hdr_size)
{
	struct wa_rpipe *rpipe = xfer->ep->hcpriv;
	struct wa_seg *seg = xfer->seg[0];

	xfer_hdr0 = &seg->xfer_hdr;
	xfer_hdr0->bLength = xfer_hdr_size;
	xfer_hdr0->bRequestType = xfer_type;
	xfer_hdr0->wRPipe = rpipe->descr.wRPipeIndex;
	xfer_hdr0->dwTransferID = wa_xfer_id_le32(xfer);
	xfer_hdr0->bTransferSegment = 0;
	switch (xfer_type) {
	case WA_XFER_TYPE_CTL: {
		struct wa_xfer_ctl *xfer_ctl =
			container_of(xfer_hdr0, struct wa_xfer_ctl, hdr);
		xfer_ctl->bmAttribute = xfer->is_inbound ? 1 : 0;
		memcpy(&xfer_ctl->baSetupData, xfer->urb->setup_packet,
		       sizeof(xfer_ctl->baSetupData));
		break;
	}
	case WA_XFER_TYPE_BI:
		break;
	case WA_XFER_TYPE_ISO: {
		struct wa_xfer_hwaiso *xfer_iso =
			container_of(xfer_hdr0, struct wa_xfer_hwaiso, hdr);
		struct wa_xfer_packet_info_hwaiso *packet_desc =
			((void *)xfer_iso) + xfer_hdr_size;

		/* populate the isoc section of the transfer request. */
		xfer_iso->dwNumOfPackets = cpu_to_le32(seg->isoc_frame_count);
		/* populate isoc packet descriptor. */
		__wa_setup_isoc_packet_descr(packet_desc, xfer, seg);
		break;
	}
	default:
		BUG();
	};
}

/*
 * Callback for the OUT data phase of the segment request
 *
 * Check wa_seg_tr_cb(); most comments also apply here because this
 * function does almost the same thing and they work closely
 * together.
 *
 * If the seg request has failed but this DTO phase has succeeded,
 * wa_seg_tr_cb() has already failed the segment and moved the
 * status to WA_SEG_ERROR, so this will go through 'case 0' and
 * effectively do nothing.
 */
static void wa_seg_dto_cb(struct urb *urb)
{
	struct wa_seg *seg = urb->context;
	struct wa_xfer *xfer = seg->xfer;
	struct wahc *wa;
	struct device *dev;
	struct wa_rpipe *rpipe;
	unsigned long flags;
	unsigned rpipe_ready = 0;
	int data_send_done = 1, release_dto = 0, holding_dto = 0;
	u8 done = 0;
	int result;

	/* free the sg if it was used. */
	kfree(urb->sg);
	urb->sg = NULL;

	spin_lock_irqsave(&xfer->lock, flags);
	wa = xfer->wa;
	dev = &wa->usb_iface->dev;
	if (usb_pipeisoc(xfer->urb->pipe)) {
		/* Alereon HWA sends all isoc frames in a single transfer. */
		if (wa->quirks & WUSB_QUIRK_ALEREON_HWA_CONCAT_ISOC)
			xfer->dto_isoc_frame_index += seg->isoc_frame_count;
		else
			xfer->dto_isoc_frame_index += 1;
		if (xfer->dto_isoc_frame_index < seg->isoc_frame_count) {
			data_send_done = 0;
			holding_dto = 1; /* checked in error cases. */
			/*
			 * if this is the last isoc frame of the segment, we
			 * can release DTO after sending this frame.
			 */
			if ((xfer->dto_isoc_frame_index + 1) >=
				seg->isoc_frame_count)
				release_dto = 1;
		}
		dev_dbg(dev, "xfer 0x%08X#%u: isoc frame = %d, holding_dto = %d, release_dto = %d.\n",
			wa_xfer_id(xfer), seg->index,
			xfer->dto_isoc_frame_index, holding_dto, release_dto);
	}
	spin_unlock_irqrestore(&xfer->lock, flags);

	switch (urb->status) {
	case 0:
		spin_lock_irqsave(&xfer->lock, flags);
		seg->result += urb->actual_length;
		if (data_send_done) {
			dev_dbg(dev, "xfer 0x%08X#%u: data out done (%zu bytes)\n",
				wa_xfer_id(xfer), seg->index, seg->result);
			if (seg->status < WA_SEG_PENDING)
				seg->status = WA_SEG_PENDING;
		} else {
			/* should only hit this for isoc xfers. */
			/*
			 * Populate the dto URB with the next isoc frame buffer,
			 * send the URB and release DTO if we no longer need it.
			 */
			 __wa_populate_dto_urb_isoc(xfer, seg,
				seg->isoc_frame_offset +
				xfer->dto_isoc_frame_index);

			/* resubmit the URB with the next isoc frame. */
			result = usb_submit_urb(seg->dto_urb, GFP_ATOMIC);
			if (result < 0) {
				dev_err(dev, "xfer 0x%08X#%u: DTO submit failed: %d\n",
				       wa_xfer_id(xfer), seg->index, result);
				spin_unlock_irqrestore(&xfer->lock, flags);
				goto error_dto_submit;
			}
		}
		spin_unlock_irqrestore(&xfer->lock, flags);
		if (release_dto) {
			__wa_dto_put(wa);
			wa_check_for_delayed_rpipes(wa);
		}
		break;
	case -ECONNRESET:	/* URB unlinked; no need to do anything */
	case -ENOENT:		/* as it was done by the who unlinked us */
		if (holding_dto) {
			__wa_dto_put(wa);
			wa_check_for_delayed_rpipes(wa);
		}
		break;
	default:		/* Other errors ... */
		dev_err(dev, "xfer 0x%08X#%u: data out error %d\n",
			wa_xfer_id(xfer), seg->index, urb->status);
		goto error_default;
	}

	return;

error_dto_submit:
error_default:
	spin_lock_irqsave(&xfer->lock, flags);
	rpipe = xfer->ep->hcpriv;
	if (edc_inc(&wa->nep_edc, EDC_MAX_ERRORS,
		    EDC_ERROR_TIMEFRAME)){
		dev_err(dev, "DTO: URB max acceptable errors exceeded, resetting device\n");
		wa_reset_all(wa);
	}
	if (seg->status != WA_SEG_ERROR) {
		seg->status = WA_SEG_ERROR;
		seg->result = urb->status;
		xfer->segs_done++;
		__wa_xfer_abort(xfer);
		rpipe_ready = rpipe_avail_inc(rpipe);
		done = __wa_xfer_is_done(xfer);
	}
	spin_unlock_irqrestore(&xfer->lock, flags);
	if (holding_dto) {
		__wa_dto_put(wa);
		wa_check_for_delayed_rpipes(wa);
	}
	if (done)
		wa_xfer_completion(xfer);
	if (rpipe_ready)
		wa_xfer_delayed_run(rpipe);

}

/*
 * Callback for the isoc packet descriptor phase of the segment request
 *
 * Check wa_seg_tr_cb(); most comments also apply here because this
 * function does almost the same thing and they work closely
 * together.
 *
 * If the seg request has failed but this phase has succeeded,
 * wa_seg_tr_cb() has already failed the segment and moved the
 * status to WA_SEG_ERROR, so this will go through 'case 0' and
 * effectively do nothing.
 */
static void wa_seg_iso_pack_desc_cb(struct urb *urb)
{
	struct wa_seg *seg = urb->context;
	struct wa_xfer *xfer = seg->xfer;
	struct wahc *wa;
	struct device *dev;
	struct wa_rpipe *rpipe;
	unsigned long flags;
	unsigned rpipe_ready = 0;
	u8 done = 0;

	switch (urb->status) {
	case 0:
		spin_lock_irqsave(&xfer->lock, flags);
		wa = xfer->wa;
		dev = &wa->usb_iface->dev;
		dev_dbg(dev, "iso xfer %08X#%u: packet descriptor done\n",
			wa_xfer_id(xfer), seg->index);
		if (xfer->is_inbound && seg->status < WA_SEG_PENDING)
			seg->status = WA_SEG_PENDING;
		spin_unlock_irqrestore(&xfer->lock, flags);
		break;
	case -ECONNRESET:	/* URB unlinked; no need to do anything */
	case -ENOENT:		/* as it was done by the who unlinked us */
		break;
	default:		/* Other errors ... */
		spin_lock_irqsave(&xfer->lock, flags);
		wa = xfer->wa;
		dev = &wa->usb_iface->dev;
		rpipe = xfer->ep->hcpriv;
		pr_err_ratelimited("iso xfer %08X#%u: packet descriptor error %d\n",
				wa_xfer_id(xfer), seg->index, urb->status);
		if (edc_inc(&wa->nep_edc, EDC_MAX_ERRORS,
			    EDC_ERROR_TIMEFRAME)){
			dev_err(dev, "DTO: URB max acceptable errors exceeded, resetting device\n");
			wa_reset_all(wa);
		}
		if (seg->status != WA_SEG_ERROR) {
			usb_unlink_urb(seg->dto_urb);
			seg->status = WA_SEG_ERROR;
			seg->result = urb->status;
			xfer->segs_done++;
			__wa_xfer_abort(xfer);
			rpipe_ready = rpipe_avail_inc(rpipe);
			done = __wa_xfer_is_done(xfer);
		}
		spin_unlock_irqrestore(&xfer->lock, flags);
		if (done)
			wa_xfer_completion(xfer);
		if (rpipe_ready)
			wa_xfer_delayed_run(rpipe);
	}
}

/*
 * Callback for the segment request
 *
 * If successful transition state (unless already transitioned or
 * outbound transfer); otherwise, take a note of the error, mark this
 * segment done and try completion.
 *
 * Note we don't access until we are sure that the transfer hasn't
 * been cancelled (ECONNRESET, ENOENT), which could mean that
 * seg->xfer could be already gone.
 *
 * We have to check before setting the status to WA_SEG_PENDING
 * because sometimes the xfer result callback arrives before this
 * callback (geeeeeeze), so it might happen that we are already in
 * another state. As well, we don't set it if the transfer is not inbound,
 * as in that case, wa_seg_dto_cb will do it when the OUT data phase
 * finishes.
 */
static void wa_seg_tr_cb(struct urb *urb)
{
	struct wa_seg *seg = urb->context;
	struct wa_xfer *xfer = seg->xfer;
	struct wahc *wa;
	struct device *dev;
	struct wa_rpipe *rpipe;
	unsigned long flags;
	unsigned rpipe_ready;
	u8 done = 0;

	switch (urb->status) {
	case 0:
		spin_lock_irqsave(&xfer->lock, flags);
		wa = xfer->wa;
		dev = &wa->usb_iface->dev;
		dev_dbg(dev, "xfer %p ID 0x%08X#%u: request done\n",
			xfer, wa_xfer_id(xfer), seg->index);
		if (xfer->is_inbound &&
			seg->status < WA_SEG_PENDING &&
			!(usb_pipeisoc(xfer->urb->pipe)))
			seg->status = WA_SEG_PENDING;
		spin_unlock_irqrestore(&xfer->lock, flags);
		break;
	case -ECONNRESET:	/* URB unlinked; no need to do anything */
	case -ENOENT:		/* as it was done by the who unlinked us */
		break;
	default:		/* Other errors ... */
		spin_lock_irqsave(&xfer->lock, flags);
		wa = xfer->wa;
		dev = &wa->usb_iface->dev;
		rpipe = xfer->ep->hcpriv;
		if (printk_ratelimit())
			dev_err(dev, "xfer %p ID 0x%08X#%u: request error %d\n",
				xfer, wa_xfer_id(xfer), seg->index,
				urb->status);
		if (edc_inc(&wa->nep_edc, EDC_MAX_ERRORS,
			    EDC_ERROR_TIMEFRAME)){
			dev_err(dev, "DTO: URB max acceptable errors "
				"exceeded, resetting device\n");
			wa_reset_all(wa);
		}
		usb_unlink_urb(seg->isoc_pack_desc_urb);
		usb_unlink_urb(seg->dto_urb);
		seg->status = WA_SEG_ERROR;
		seg->result = urb->status;
		xfer->segs_done++;
		__wa_xfer_abort(xfer);
		rpipe_ready = rpipe_avail_inc(rpipe);
		done = __wa_xfer_is_done(xfer);
		spin_unlock_irqrestore(&xfer->lock, flags);
		if (done)
			wa_xfer_completion(xfer);
		if (rpipe_ready)
			wa_xfer_delayed_run(rpipe);
	}
}

/*
 * Allocate an SG list to store bytes_to_transfer bytes and copy the
 * subset of the in_sg that matches the buffer subset
 * we are about to transfer.
 */
static struct scatterlist *wa_xfer_create_subset_sg(struct scatterlist *in_sg,
	const unsigned int bytes_transferred,
	const unsigned int bytes_to_transfer, unsigned int *out_num_sgs)
{
	struct scatterlist *out_sg;
	unsigned int bytes_processed = 0, offset_into_current_page_data = 0,
		nents;
	struct scatterlist *current_xfer_sg = in_sg;
	struct scatterlist *current_seg_sg, *last_seg_sg;

	/* skip previously transferred pages. */
	while ((current_xfer_sg) &&
			(bytes_processed < bytes_transferred)) {
		bytes_processed += current_xfer_sg->length;

		/* advance the sg if current segment starts on or past the
			next page. */
		if (bytes_processed <= bytes_transferred)
			current_xfer_sg = sg_next(current_xfer_sg);
	}

	/* the data for the current segment starts in current_xfer_sg.
		calculate the offset. */
	if (bytes_processed > bytes_transferred) {
		offset_into_current_page_data = current_xfer_sg->length -
			(bytes_processed - bytes_transferred);
	}

	/* calculate the number of pages needed by this segment. */
	nents = DIV_ROUND_UP((bytes_to_transfer +
		offset_into_current_page_data +
		current_xfer_sg->offset),
		PAGE_SIZE);

	out_sg = kmalloc((sizeof(struct scatterlist) * nents), GFP_ATOMIC);
	if (out_sg) {
		sg_init_table(out_sg, nents);

		/* copy the portion of the incoming SG that correlates to the
		 * data to be transferred by this segment to the segment SG. */
		last_seg_sg = current_seg_sg = out_sg;
		bytes_processed = 0;

		/* reset nents and calculate the actual number of sg entries
			needed. */
		nents = 0;
		while ((bytes_processed < bytes_to_transfer) &&
				current_seg_sg && current_xfer_sg) {
			unsigned int page_len = min((current_xfer_sg->length -
				offset_into_current_page_data),
				(bytes_to_transfer - bytes_processed));

			sg_set_page(current_seg_sg, sg_page(current_xfer_sg),
				page_len,
				current_xfer_sg->offset +
				offset_into_current_page_data);

			bytes_processed += page_len;

			last_seg_sg = current_seg_sg;
			current_seg_sg = sg_next(current_seg_sg);
			current_xfer_sg = sg_next(current_xfer_sg);

			/* only the first page may require additional offset. */
			offset_into_current_page_data = 0;
			nents++;
		}

		/* update num_sgs and terminate the list since we may have
		 *  concatenated pages. */
		sg_mark_end(last_seg_sg);
		*out_num_sgs = nents;
	}

	return out_sg;
}

/*
 * Populate DMA buffer info for the isoc dto urb.
 */
static void __wa_populate_dto_urb_isoc(struct wa_xfer *xfer,
	struct wa_seg *seg, int curr_iso_frame)
{
	seg->dto_urb->transfer_flags |= URB_NO_TRANSFER_DMA_MAP;
	seg->dto_urb->sg = NULL;
	seg->dto_urb->num_sgs = 0;
	/* dto urb buffer address pulled from iso_frame_desc. */
	seg->dto_urb->transfer_dma = xfer->urb->transfer_dma +
		xfer->urb->iso_frame_desc[curr_iso_frame].offset;
	/* The Alereon HWA sends a single URB with all isoc segs. */
	if (xfer->wa->quirks & WUSB_QUIRK_ALEREON_HWA_CONCAT_ISOC)
		seg->dto_urb->transfer_buffer_length = seg->isoc_size;
	else
		seg->dto_urb->transfer_buffer_length =
			xfer->urb->iso_frame_desc[curr_iso_frame].length;
}

/*
 * Populate buffer ptr and size, DMA buffer or SG list for the dto urb.
 */
static int __wa_populate_dto_urb(struct wa_xfer *xfer,
	struct wa_seg *seg, size_t buf_itr_offset, size_t buf_itr_size)
{
	int result = 0;

	if (xfer->is_dma) {
		seg->dto_urb->transfer_dma =
			xfer->urb->transfer_dma + buf_itr_offset;
		seg->dto_urb->transfer_flags |= URB_NO_TRANSFER_DMA_MAP;
		seg->dto_urb->sg = NULL;
		seg->dto_urb->num_sgs = 0;
	} else {
		/* do buffer or SG processing. */
		seg->dto_urb->transfer_flags &=
			~URB_NO_TRANSFER_DMA_MAP;
		/* this should always be 0 before a resubmit. */
		seg->dto_urb->num_mapped_sgs = 0;

		if (xfer->urb->transfer_buffer) {
			seg->dto_urb->transfer_buffer =
				xfer->urb->transfer_buffer +
				buf_itr_offset;
			seg->dto_urb->sg = NULL;
			seg->dto_urb->num_sgs = 0;
		} else {
			seg->dto_urb->transfer_buffer = NULL;

			/*
			 * allocate an SG list to store seg_size bytes
			 * and copy the subset of the xfer->urb->sg that
			 * matches the buffer subset we are about to
			 * read.
			 */
			seg->dto_urb->sg = wa_xfer_create_subset_sg(
				xfer->urb->sg,
				buf_itr_offset, buf_itr_size,
				&(seg->dto_urb->num_sgs));
			if (!(seg->dto_urb->sg))
				result = -ENOMEM;
		}
	}
	seg->dto_urb->transfer_buffer_length = buf_itr_size;

	return result;
}

/*
 * Allocate the segs array and initialize each of them
 *
 * The segments are freed by wa_xfer_destroy() when the xfer use count
 * drops to zero; however, because each segment is given the same life
 * cycle as the USB URB it contains, it is actually freed by
 * usb_put_urb() on the contained USB URB (twisted, eh?).
 */
static int __wa_xfer_setup_segs(struct wa_xfer *xfer, size_t xfer_hdr_size)
{
	int result, cnt, iso_frame_offset;
	size_t alloc_size = sizeof(*xfer->seg[0])
		- sizeof(xfer->seg[0]->xfer_hdr) + xfer_hdr_size;
	struct usb_device *usb_dev = xfer->wa->usb_dev;
	const struct usb_endpoint_descriptor *dto_epd = xfer->wa->dto_epd;
	struct wa_seg *seg;
	size_t buf_itr, buf_size, buf_itr_size;
	int xfer_isoc_frame_offset = 0;

	result = -ENOMEM;
	xfer->seg = kcalloc(xfer->segs, sizeof(xfer->seg[0]), GFP_ATOMIC);
	if (xfer->seg == NULL)
		goto error_segs_kzalloc;
	buf_itr = 0;
	buf_size = xfer->urb->transfer_buffer_length;
	iso_frame_offset = 0;
	for (cnt = 0; cnt < xfer->segs; cnt++) {
<<<<<<< HEAD
		seg = xfer->seg[cnt] = kmalloc(alloc_size, GFP_ATOMIC);
=======
		size_t iso_pkt_descr_size = 0;
		int seg_isoc_frame_count = 0, seg_isoc_size = 0;

		if (usb_pipeisoc(xfer->urb->pipe)) {
			seg_isoc_frame_count =
				__wa_seg_calculate_isoc_frame_count(xfer,
					xfer_isoc_frame_offset, &seg_isoc_size);

			iso_pkt_descr_size =
				sizeof(struct wa_xfer_packet_info_hwaiso) +
				(seg_isoc_frame_count * sizeof(__le16));
		}
		seg = xfer->seg[cnt] = kmalloc(alloc_size + iso_pkt_descr_size,
						GFP_ATOMIC);
>>>>>>> d8ec26d7
		if (seg == NULL)
			goto error_seg_kmalloc;
		wa_seg_init(seg);
		seg->xfer = xfer;
		seg->index = cnt;
		seg->isoc_frame_count = seg_isoc_frame_count;
		seg->isoc_frame_offset = xfer_isoc_frame_offset;
		seg->isoc_size = seg_isoc_size;
		usb_fill_bulk_urb(&seg->tr_urb, usb_dev,
				  usb_sndbulkpipe(usb_dev,
						  dto_epd->bEndpointAddress),
				  &seg->xfer_hdr, xfer_hdr_size,
				  wa_seg_tr_cb, seg);
		buf_itr_size = min(buf_size, xfer->seg_size);
		if (xfer->is_inbound == 0 && buf_size > 0) {
			/* outbound data. */
			seg->dto_urb = usb_alloc_urb(0, GFP_ATOMIC);
			if (seg->dto_urb == NULL)
				goto error_dto_alloc;
			usb_fill_bulk_urb(
				seg->dto_urb, usb_dev,
				usb_sndbulkpipe(usb_dev,
						dto_epd->bEndpointAddress),
				NULL, 0, wa_seg_dto_cb, seg);

			if (usb_pipeisoc(xfer->urb->pipe)) {
				/* iso packet descriptor. */
				seg->isoc_pack_desc_urb =
						usb_alloc_urb(0, GFP_ATOMIC);
				if (seg->isoc_pack_desc_urb == NULL)
					goto error_iso_pack_desc_alloc;
				/*
				 * The buffer for the isoc packet descriptor
				 * after the transfer request header in the
				 * segment object memory buffer.
				 */
				usb_fill_bulk_urb(
					seg->isoc_pack_desc_urb, usb_dev,
					usb_sndbulkpipe(usb_dev,
						dto_epd->bEndpointAddress),
					(void *)(&seg->xfer_hdr) +
						xfer_hdr_size,
					iso_pkt_descr_size,
					wa_seg_iso_pack_desc_cb, seg);

				/*
				 * Fill in the xfer buffer information for the
				 * first isoc frame.  Subsequent frames in this
				 * segment will be filled in and sent from the
				 * DTO completion routine, if needed.
				 */
				__wa_populate_dto_urb_isoc(xfer, seg,
					xfer_isoc_frame_offset);
				/* adjust starting frame offset for next seg. */
				xfer_isoc_frame_offset += seg_isoc_frame_count;
			} else {
				/* fill in the xfer buffer information. */
				result = __wa_populate_dto_urb(xfer, seg,
							buf_itr, buf_itr_size);
				if (result < 0)
					goto error_seg_outbound_populate;

				buf_itr += buf_itr_size;
				buf_size -= buf_itr_size;
			}
		}
		seg->status = WA_SEG_READY;
	}
	return 0;

<<<<<<< HEAD
error_sg_alloc:
	usb_free_urb(xfer->seg[cnt]->dto_urb);
error_dto_alloc:
	kfree(xfer->seg[cnt]);
	cnt--;
error_seg_kmalloc:
	/* use the fact that cnt is left at were it failed */
	for (; cnt >= 0; cnt--) {
		if (xfer->seg[cnt] && xfer->is_inbound == 0) {
			usb_free_urb(xfer->seg[cnt]->dto_urb);
			kfree(xfer->seg[cnt]->dto_urb->sg);
		}
		kfree(xfer->seg[cnt]);
	}
=======
	/*
	 * Free the memory for the current segment which failed to init.
	 * Use the fact that cnt is left at were it failed.  The remaining
	 * segments will be cleaned up by wa_xfer_destroy.
	 */
error_iso_pack_desc_alloc:
error_seg_outbound_populate:
	usb_free_urb(xfer->seg[cnt]->dto_urb);
error_dto_alloc:
	kfree(xfer->seg[cnt]);
	xfer->seg[cnt] = NULL;
error_seg_kmalloc:
>>>>>>> d8ec26d7
error_segs_kzalloc:
	return result;
}

/*
 * Allocates all the stuff needed to submit a transfer
 *
 * Breaks the whole data buffer in a list of segments, each one has a
 * structure allocated to it and linked in xfer->seg[index]
 *
 * FIXME: merge setup_segs() and the last part of this function, no
 *        need to do two for loops when we could run everything in a
 *        single one
 */
static int __wa_xfer_setup(struct wa_xfer *xfer, struct urb *urb)
{
	int result;
	struct device *dev = &xfer->wa->usb_iface->dev;
	enum wa_xfer_type xfer_type = 0; /* shut up GCC */
	size_t xfer_hdr_size, cnt, transfer_size;
	struct wa_xfer_hdr *xfer_hdr0, *xfer_hdr;

	result = __wa_xfer_setup_sizes(xfer, &xfer_type);
	if (result < 0)
		goto error_setup_sizes;
	xfer_hdr_size = result;
	result = __wa_xfer_setup_segs(xfer, xfer_hdr_size);
	if (result < 0) {
		dev_err(dev, "xfer %p: Failed to allocate %d segments: %d\n",
			xfer, xfer->segs, result);
		goto error_setup_segs;
	}
	/* Fill the first header */
	xfer_hdr0 = &xfer->seg[0]->xfer_hdr;
	wa_xfer_id_init(xfer);
	__wa_xfer_setup_hdr0(xfer, xfer_hdr0, xfer_type, xfer_hdr_size);

	/* Fill remaining headers */
	xfer_hdr = xfer_hdr0;
	if (xfer_type == WA_XFER_TYPE_ISO) {
		xfer_hdr0->dwTransferLength =
			cpu_to_le32(xfer->seg[0]->isoc_size);
		for (cnt = 1; cnt < xfer->segs; cnt++) {
			struct wa_xfer_packet_info_hwaiso *packet_desc;
			struct wa_seg *seg = xfer->seg[cnt];

			xfer_hdr = &seg->xfer_hdr;
			packet_desc = ((void *)xfer_hdr) + xfer_hdr_size;
			/*
			 * Copy values from the 0th header. Segment specific
			 * values are set below.
			 */
			memcpy(xfer_hdr, xfer_hdr0, xfer_hdr_size);
			xfer_hdr->bTransferSegment = cnt;
			xfer_hdr->dwTransferLength =
				cpu_to_le32(seg->isoc_size);
			__wa_setup_isoc_packet_descr(packet_desc, xfer, seg);
			seg->status = WA_SEG_READY;
		}
	} else {
		transfer_size = urb->transfer_buffer_length;
		xfer_hdr0->dwTransferLength = transfer_size > xfer->seg_size ?
			cpu_to_le32(xfer->seg_size) :
			cpu_to_le32(transfer_size);
		transfer_size -=  xfer->seg_size;
		for (cnt = 1; cnt < xfer->segs; cnt++) {
			xfer_hdr = &xfer->seg[cnt]->xfer_hdr;
			memcpy(xfer_hdr, xfer_hdr0, xfer_hdr_size);
			xfer_hdr->bTransferSegment = cnt;
			xfer_hdr->dwTransferLength =
				transfer_size > xfer->seg_size ?
					cpu_to_le32(xfer->seg_size)
					: cpu_to_le32(transfer_size);
			xfer->seg[cnt]->status = WA_SEG_READY;
			transfer_size -=  xfer->seg_size;
		}
	}
	xfer_hdr->bTransferSegment |= 0x80;	/* this is the last segment */
	result = 0;
error_setup_segs:
error_setup_sizes:
	return result;
}

/*
 *
 *
 * rpipe->seg_lock is held!
 */
static int __wa_seg_submit(struct wa_rpipe *rpipe, struct wa_xfer *xfer,
			   struct wa_seg *seg, int *dto_done)
{
	int result;

	/* default to done unless we encounter a multi-frame isoc segment. */
	*dto_done = 1;

	/* submit the transfer request. */
	result = usb_submit_urb(&seg->tr_urb, GFP_ATOMIC);
	if (result < 0) {
		pr_err("%s: xfer %p#%u: REQ submit failed: %d\n",
		       __func__, xfer, seg->index, result);
		goto error_seg_submit;
	}
	/* submit the isoc packet descriptor if present. */
	if (seg->isoc_pack_desc_urb) {
		struct wahc *wa = xfer->wa;

		result = usb_submit_urb(seg->isoc_pack_desc_urb, GFP_ATOMIC);
		if (result < 0) {
			pr_err("%s: xfer %p#%u: ISO packet descriptor submit failed: %d\n",
			       __func__, xfer, seg->index, result);
			goto error_iso_pack_desc_submit;
		}
		xfer->dto_isoc_frame_index = 0;
		/*
		 * If this segment contains more than one isoc frame, hold
		 * onto the dto resource until we send all frames.
		 * Only applies to non-Alereon devices.
		 */
		if (((wa->quirks & WUSB_QUIRK_ALEREON_HWA_CONCAT_ISOC) == 0)
			&& (seg->isoc_frame_count > 1))
			*dto_done = 0;
	}
	/* submit the out data if this is an out request. */
	if (seg->dto_urb) {
		result = usb_submit_urb(seg->dto_urb, GFP_ATOMIC);
		if (result < 0) {
			pr_err("%s: xfer %p#%u: DTO submit failed: %d\n",
			       __func__, xfer, seg->index, result);
			goto error_dto_submit;
		}
	}
	seg->status = WA_SEG_SUBMITTED;
	rpipe_avail_dec(rpipe);
	return 0;

error_dto_submit:
	usb_unlink_urb(seg->isoc_pack_desc_urb);
error_iso_pack_desc_submit:
	usb_unlink_urb(&seg->tr_urb);
error_seg_submit:
	seg->status = WA_SEG_ERROR;
	seg->result = result;
	*dto_done = 1;
	return result;
}

/*
 * Execute more queued request segments until the maximum concurrent allowed.
 * Return true if the DTO resource was acquired and released.
 *
 * The ugly unlock/lock sequence on the error path is needed as the
 * xfer->lock normally nests the seg_lock and not viceversa.
 */
static int __wa_xfer_delayed_run(struct wa_rpipe *rpipe, int *dto_waiting)
{
	int result, dto_acquired = 0, dto_done = 0;
	struct device *dev = &rpipe->wa->usb_iface->dev;
	struct wa_seg *seg;
	struct wa_xfer *xfer;
	unsigned long flags;

	*dto_waiting = 0;

	spin_lock_irqsave(&rpipe->seg_lock, flags);
	while (atomic_read(&rpipe->segs_available) > 0
<<<<<<< HEAD
	      && !list_empty(&rpipe->seg_list)) {
=======
	      && !list_empty(&rpipe->seg_list)
	      && (dto_acquired = __wa_dto_try_get(rpipe->wa))) {
>>>>>>> d8ec26d7
		seg = list_first_entry(&(rpipe->seg_list), struct wa_seg,
				 list_node);
		list_del(&seg->list_node);
		xfer = seg->xfer;
		result = __wa_seg_submit(rpipe, xfer, seg, &dto_done);
		/* release the dto resource if this RPIPE is done with it. */
		if (dto_done)
			__wa_dto_put(rpipe->wa);
		dev_dbg(dev, "xfer %p ID %08X#%u submitted from delayed [%d segments available] %d\n",
			xfer, wa_xfer_id(xfer), seg->index,
			atomic_read(&rpipe->segs_available), result);
		if (unlikely(result < 0)) {
			spin_unlock_irqrestore(&rpipe->seg_lock, flags);
			spin_lock_irqsave(&xfer->lock, flags);
			__wa_xfer_abort(xfer);
			xfer->segs_done++;
			spin_unlock_irqrestore(&xfer->lock, flags);
			spin_lock_irqsave(&rpipe->seg_lock, flags);
		}
	}
	/*
	 * Mark this RPIPE as waiting if dto was not acquired, there are
	 * delayed segs and no active transfers to wake us up later.
	 */
	if (!dto_acquired && !list_empty(&rpipe->seg_list)
		&& (atomic_read(&rpipe->segs_available) ==
			le16_to_cpu(rpipe->descr.wRequests)))
		*dto_waiting = 1;

	spin_unlock_irqrestore(&rpipe->seg_lock, flags);

	return dto_done;
}

static void wa_xfer_delayed_run(struct wa_rpipe *rpipe)
{
	int dto_waiting;
	int dto_done = __wa_xfer_delayed_run(rpipe, &dto_waiting);

	/*
	 * If this RPIPE is waiting on the DTO resource, add it to the tail of
	 * the waiting list.
	 * Otherwise, if the WA DTO resource was acquired and released by
	 *  __wa_xfer_delayed_run, another RPIPE may have attempted to acquire
	 * DTO and failed during that time.  Check the delayed list and process
	 * any waiters.  Start searching from the next RPIPE index.
	 */
	if (dto_waiting)
		wa_add_delayed_rpipe(rpipe->wa, rpipe);
	else if (dto_done)
		wa_check_for_delayed_rpipes(rpipe->wa);
}

/*
 *
 * xfer->lock is taken
 *
 * On failure submitting we just stop submitting and return error;
 * wa_urb_enqueue_b() will execute the completion path
 */
static int __wa_xfer_submit(struct wa_xfer *xfer)
{
	int result, dto_acquired = 0, dto_done = 0, dto_waiting = 0;
	struct wahc *wa = xfer->wa;
	struct device *dev = &wa->usb_iface->dev;
	unsigned cnt;
	struct wa_seg *seg;
	unsigned long flags;
	struct wa_rpipe *rpipe = xfer->ep->hcpriv;
	size_t maxrequests = le16_to_cpu(rpipe->descr.wRequests);
	u8 available;
	u8 empty;

	spin_lock_irqsave(&wa->xfer_list_lock, flags);
	list_add_tail(&xfer->list_node, &wa->xfer_list);
	spin_unlock_irqrestore(&wa->xfer_list_lock, flags);

	BUG_ON(atomic_read(&rpipe->segs_available) > maxrequests);
	result = 0;
	spin_lock_irqsave(&rpipe->seg_lock, flags);
	for (cnt = 0; cnt < xfer->segs; cnt++) {
		int delay_seg = 1;

		available = atomic_read(&rpipe->segs_available);
		empty = list_empty(&rpipe->seg_list);
		seg = xfer->seg[cnt];
		if (available && empty) {
			/*
			 * Only attempt to acquire DTO if we have a segment
			 * to send.
			 */
			dto_acquired = __wa_dto_try_get(rpipe->wa);
			if (dto_acquired) {
				delay_seg = 0;
				result = __wa_seg_submit(rpipe, xfer, seg,
							&dto_done);
				dev_dbg(dev, "xfer %p ID 0x%08X#%u: available %u empty %u submitted\n",
					xfer, wa_xfer_id(xfer), cnt, available,
					empty);
				if (dto_done)
					__wa_dto_put(rpipe->wa);

				if (result < 0) {
					__wa_xfer_abort(xfer);
					goto error_seg_submit;
				}
			}
		}

		if (delay_seg) {
			dev_dbg(dev, "xfer %p ID 0x%08X#%u: available %u empty %u delayed\n",
				xfer, wa_xfer_id(xfer), cnt, available,  empty);
			seg->status = WA_SEG_DELAYED;
			list_add_tail(&seg->list_node, &rpipe->seg_list);
		}
		xfer->segs_submitted++;
	}
error_seg_submit:
	/*
	 * Mark this RPIPE as waiting if dto was not acquired, there are
	 * delayed segs and no active transfers to wake us up later.
	 */
	if (!dto_acquired && !list_empty(&rpipe->seg_list)
		&& (atomic_read(&rpipe->segs_available) ==
			le16_to_cpu(rpipe->descr.wRequests)))
		dto_waiting = 1;
	spin_unlock_irqrestore(&rpipe->seg_lock, flags);

	if (dto_waiting)
		wa_add_delayed_rpipe(rpipe->wa, rpipe);
	else if (dto_done)
		wa_check_for_delayed_rpipes(rpipe->wa);

	return result;
}

/*
 * Second part of a URB/transfer enqueuement
 *
 * Assumes this comes from wa_urb_enqueue() [maybe through
 * wa_urb_enqueue_run()]. At this point:
 *
 * xfer->wa	filled and refcounted
 * xfer->ep	filled with rpipe refcounted if
 *              delayed == 0
 * xfer->urb 	filled and refcounted (this is the case when called
 *              from wa_urb_enqueue() as we come from usb_submit_urb()
 *              and when called by wa_urb_enqueue_run(), as we took an
 *              extra ref dropped by _run() after we return).
 * xfer->gfp	filled
 *
 * If we fail at __wa_xfer_submit(), then we just check if we are done
 * and if so, we run the completion procedure. However, if we are not
 * yet done, we do nothing and wait for the completion handlers from
 * the submitted URBs or from the xfer-result path to kick in. If xfer
 * result never kicks in, the xfer will timeout from the USB code and
 * dequeue() will be called.
 */
static int wa_urb_enqueue_b(struct wa_xfer *xfer)
{
	int result;
	unsigned long flags;
	struct urb *urb = xfer->urb;
	struct wahc *wa = xfer->wa;
	struct wusbhc *wusbhc = wa->wusb;
	struct wusb_dev *wusb_dev;
	unsigned done;

	result = rpipe_get_by_ep(wa, xfer->ep, urb, xfer->gfp);
	if (result < 0) {
		pr_err("%s: error_rpipe_get\n", __func__);
		goto error_rpipe_get;
	}
	result = -ENODEV;
	/* FIXME: segmentation broken -- kills DWA */
	mutex_lock(&wusbhc->mutex);		/* get a WUSB dev */
	if (urb->dev == NULL) {
		mutex_unlock(&wusbhc->mutex);
		pr_err("%s: error usb dev gone\n", __func__);
		goto error_dev_gone;
	}
	wusb_dev = __wusb_dev_get_by_usb_dev(wusbhc, urb->dev);
	if (wusb_dev == NULL) {
		mutex_unlock(&wusbhc->mutex);
		pr_err("%s: error wusb dev gone\n", __func__);
		goto error_dev_gone;
	}
	mutex_unlock(&wusbhc->mutex);

	spin_lock_irqsave(&xfer->lock, flags);
	xfer->wusb_dev = wusb_dev;
	result = urb->status;
	if (urb->status != -EINPROGRESS) {
		pr_err("%s: error_dequeued\n", __func__);
		goto error_dequeued;
	}

	result = __wa_xfer_setup(xfer, urb);
	if (result < 0) {
		pr_err("%s: error_xfer_setup\n", __func__);
		goto error_xfer_setup;
	}
	result = __wa_xfer_submit(xfer);
	if (result < 0) {
		pr_err("%s: error_xfer_submit\n", __func__);
		goto error_xfer_submit;
	}
	spin_unlock_irqrestore(&xfer->lock, flags);
	return 0;

	/*
	 * this is basically wa_xfer_completion() broken up wa_xfer_giveback()
	 * does a wa_xfer_put() that will call wa_xfer_destroy() and undo
	 * setup().
	 */
error_xfer_setup:
error_dequeued:
	spin_unlock_irqrestore(&xfer->lock, flags);
	/* FIXME: segmentation broken, kills DWA */
	if (wusb_dev)
		wusb_dev_put(wusb_dev);
error_dev_gone:
	rpipe_put(xfer->ep->hcpriv);
error_rpipe_get:
	xfer->result = result;
	return result;

error_xfer_submit:
	done = __wa_xfer_is_done(xfer);
	xfer->result = result;
	spin_unlock_irqrestore(&xfer->lock, flags);
	if (done)
		wa_xfer_completion(xfer);
	/* return success since the completion routine will run. */
	return 0;
}

/*
 * Execute the delayed transfers in the Wire Adapter @wa
 *
 * We need to be careful here, as dequeue() could be called in the
 * middle.  That's why we do the whole thing under the
 * wa->xfer_list_lock. If dequeue() jumps in, it first locks xfer->lock
 * and then checks the list -- so as we would be acquiring in inverse
 * order, we move the delayed list to a separate list while locked and then
 * submit them without the list lock held.
 */
void wa_urb_enqueue_run(struct work_struct *ws)
{
	struct wahc *wa = container_of(ws, struct wahc, xfer_enqueue_work);
	struct wa_xfer *xfer, *next;
	struct urb *urb;
	LIST_HEAD(tmp_list);

	/* Create a copy of the wa->xfer_delayed_list while holding the lock */
	spin_lock_irq(&wa->xfer_list_lock);
	list_cut_position(&tmp_list, &wa->xfer_delayed_list,
			wa->xfer_delayed_list.prev);
	spin_unlock_irq(&wa->xfer_list_lock);

	/*
	 * enqueue from temp list without list lock held since wa_urb_enqueue_b
	 * can take xfer->lock as well as lock mutexes.
	 */
	list_for_each_entry_safe(xfer, next, &tmp_list, list_node) {
		list_del_init(&xfer->list_node);

		urb = xfer->urb;
		if (wa_urb_enqueue_b(xfer) < 0)
			wa_xfer_giveback(xfer);
		usb_put_urb(urb);	/* taken when queuing */
	}
}
EXPORT_SYMBOL_GPL(wa_urb_enqueue_run);

/*
 * Process the errored transfers on the Wire Adapter outside of interrupt.
 */
void wa_process_errored_transfers_run(struct work_struct *ws)
{
	struct wahc *wa = container_of(ws, struct wahc, xfer_error_work);
	struct wa_xfer *xfer, *next;
	LIST_HEAD(tmp_list);

	pr_info("%s: Run delayed STALL processing.\n", __func__);

	/* Create a copy of the wa->xfer_errored_list while holding the lock */
	spin_lock_irq(&wa->xfer_list_lock);
	list_cut_position(&tmp_list, &wa->xfer_errored_list,
			wa->xfer_errored_list.prev);
	spin_unlock_irq(&wa->xfer_list_lock);

	/*
	 * run rpipe_clear_feature_stalled from temp list without list lock
	 * held.
	 */
	list_for_each_entry_safe(xfer, next, &tmp_list, list_node) {
		struct usb_host_endpoint *ep;
		unsigned long flags;
		struct wa_rpipe *rpipe;

		spin_lock_irqsave(&xfer->lock, flags);
		ep = xfer->ep;
		rpipe = ep->hcpriv;
		spin_unlock_irqrestore(&xfer->lock, flags);

		/* clear RPIPE feature stalled without holding a lock. */
		rpipe_clear_feature_stalled(wa, ep);

		/* complete the xfer. This removes it from the tmp list. */
		wa_xfer_completion(xfer);

		/* check for work. */
		wa_xfer_delayed_run(rpipe);
	}
}
EXPORT_SYMBOL_GPL(wa_process_errored_transfers_run);

/*
 * Submit a transfer to the Wire Adapter in a delayed way
 *
 * The process of enqueuing involves possible sleeps() [see
 * enqueue_b(), for the rpipe_get() and the mutex_lock()]. If we are
 * in an atomic section, we defer the enqueue_b() call--else we call direct.
 *
 * @urb: We own a reference to it done by the HCI Linux USB stack that
 *       will be given up by calling usb_hcd_giveback_urb() or by
 *       returning error from this function -> ergo we don't have to
 *       refcount it.
 */
int wa_urb_enqueue(struct wahc *wa, struct usb_host_endpoint *ep,
		   struct urb *urb, gfp_t gfp)
{
	int result;
	struct device *dev = &wa->usb_iface->dev;
	struct wa_xfer *xfer;
	unsigned long my_flags;
	unsigned cant_sleep = irqs_disabled() | in_atomic();

	if ((urb->transfer_buffer == NULL)
	    && (urb->sg == NULL)
	    && !(urb->transfer_flags & URB_NO_TRANSFER_DMA_MAP)
	    && urb->transfer_buffer_length != 0) {
		dev_err(dev, "BUG? urb %p: NULL xfer buffer & NODMA\n", urb);
		dump_stack();
	}

	result = -ENOMEM;
	xfer = kzalloc(sizeof(*xfer), gfp);
	if (xfer == NULL)
		goto error_kmalloc;

	result = -ENOENT;
	if (urb->status != -EINPROGRESS)	/* cancelled */
		goto error_dequeued;		/* before starting? */
	wa_xfer_init(xfer);
	xfer->wa = wa_get(wa);
	xfer->urb = urb;
	xfer->gfp = gfp;
	xfer->ep = ep;
	urb->hcpriv = xfer;

	dev_dbg(dev, "xfer %p urb %p pipe 0x%02x [%d bytes] %s %s %s\n",
		xfer, urb, urb->pipe, urb->transfer_buffer_length,
		urb->transfer_flags & URB_NO_TRANSFER_DMA_MAP ? "dma" : "nodma",
		urb->pipe & USB_DIR_IN ? "inbound" : "outbound",
		cant_sleep ? "deferred" : "inline");

	if (cant_sleep) {
		usb_get_urb(urb);
		spin_lock_irqsave(&wa->xfer_list_lock, my_flags);
		list_add_tail(&xfer->list_node, &wa->xfer_delayed_list);
		spin_unlock_irqrestore(&wa->xfer_list_lock, my_flags);
		queue_work(wusbd, &wa->xfer_enqueue_work);
	} else {
		result = wa_urb_enqueue_b(xfer);
		if (result < 0) {
			/*
			 * URB submit/enqueue failed.  Clean up, return an
			 * error and do not run the callback.  This avoids
			 * an infinite submit/complete loop.
			 */
			dev_err(dev, "%s: URB enqueue failed: %d\n",
			   __func__, result);
			wa_put(xfer->wa);
			wa_xfer_put(xfer);
			return result;
		}
	}
	return 0;

error_dequeued:
	kfree(xfer);
error_kmalloc:
	return result;
}
EXPORT_SYMBOL_GPL(wa_urb_enqueue);

/*
 * Dequeue a URB and make sure uwb_hcd_giveback_urb() [completion
 * handler] is called.
 *
 * Until a transfer goes successfully through wa_urb_enqueue() it
 * needs to be dequeued with completion calling; when stuck in delayed
 * or before wa_xfer_setup() is called, we need to do completion.
 *
 *  not setup  If there is no hcpriv yet, that means that that enqueue
 *             still had no time to set the xfer up. Because
 *             urb->status should be other than -EINPROGRESS,
 *             enqueue() will catch that and bail out.
 *
 * If the transfer has gone through setup, we just need to clean it
 * up. If it has gone through submit(), we have to abort it [with an
 * asynch request] and then make sure we cancel each segment.
 *
 */
int wa_urb_dequeue(struct wahc *wa, struct urb *urb)
{
	unsigned long flags, flags2;
	struct wa_xfer *xfer;
	struct wa_seg *seg;
	struct wa_rpipe *rpipe;
	unsigned cnt, done = 0, xfer_abort_pending;
	unsigned rpipe_ready = 0;

	xfer = urb->hcpriv;
	if (xfer == NULL) {
		/*
		 * Nothing setup yet enqueue will see urb->status !=
		 * -EINPROGRESS (by hcd layer) and bail out with
		 * error, no need to do completion
		 */
		BUG_ON(urb->status == -EINPROGRESS);
		goto out;
	}
	spin_lock_irqsave(&xfer->lock, flags);
	pr_debug("%s: DEQUEUE xfer id 0x%08X\n", __func__, wa_xfer_id(xfer));
	rpipe = xfer->ep->hcpriv;
	if (rpipe == NULL) {
		pr_debug("%s: xfer id 0x%08X has no RPIPE.  %s",
			__func__, wa_xfer_id(xfer),
			"Probably already aborted.\n" );
		goto out_unlock;
	}
	/* Check the delayed list -> if there, release and complete */
	spin_lock_irqsave(&wa->xfer_list_lock, flags2);
	if (!list_empty(&xfer->list_node) && xfer->seg == NULL)
		goto dequeue_delayed;
	spin_unlock_irqrestore(&wa->xfer_list_lock, flags2);
	if (xfer->seg == NULL)  	/* still hasn't reached */
		goto out_unlock;	/* setup(), enqueue_b() completes */
	/* Ok, the xfer is in flight already, it's been setup and submitted.*/
	xfer_abort_pending = __wa_xfer_abort(xfer) >= 0;
	for (cnt = 0; cnt < xfer->segs; cnt++) {
		seg = xfer->seg[cnt];
		pr_debug("%s: xfer id 0x%08X#%d status = %d\n",
			__func__, wa_xfer_id(xfer), cnt, seg->status);
		switch (seg->status) {
		case WA_SEG_NOTREADY:
		case WA_SEG_READY:
			printk(KERN_ERR "xfer %p#%u: dequeue bad state %u\n",
			       xfer, cnt, seg->status);
			WARN_ON(1);
			break;
		case WA_SEG_DELAYED:
			/*
			 * delete from rpipe delayed list.  If no segments on
			 * this xfer have been submitted, __wa_xfer_is_done will
			 * trigger a giveback below.  Otherwise, the submitted
			 * segments will be completed in the DTI interrupt.
			 */
			seg->status = WA_SEG_ABORTED;
			spin_lock_irqsave(&rpipe->seg_lock, flags2);
			list_del(&seg->list_node);
			xfer->segs_done++;
			spin_unlock_irqrestore(&rpipe->seg_lock, flags2);
			break;
		case WA_SEG_DONE:
		case WA_SEG_ERROR:
		case WA_SEG_ABORTED:
			break;
			/*
			 * In the states below, the HWA device already knows
			 * about the transfer.  If an abort request was sent,
			 * allow the HWA to process it and wait for the
			 * results.  Otherwise, the DTI state and seg completed
			 * counts can get out of sync.
			 */
		case WA_SEG_SUBMITTED:
		case WA_SEG_PENDING:
		case WA_SEG_DTI_PENDING:
			/*
			 * Check if the abort was successfully sent.  This could
			 * be false if the HWA has been removed but we haven't
			 * gotten the disconnect notification yet.
			 */
			if (!xfer_abort_pending) {
				seg->status = WA_SEG_ABORTED;
				rpipe_ready = rpipe_avail_inc(rpipe);
				xfer->segs_done++;
			}
			break;
		}
	}
	xfer->result = urb->status;	/* -ENOENT or -ECONNRESET */
	done = __wa_xfer_is_done(xfer);
	spin_unlock_irqrestore(&xfer->lock, flags);
	if (done)
		wa_xfer_completion(xfer);
	if (rpipe_ready)
		wa_xfer_delayed_run(rpipe);
	return 0;

out_unlock:
	spin_unlock_irqrestore(&xfer->lock, flags);
out:
	return 0;

dequeue_delayed:
	list_del_init(&xfer->list_node);
	spin_unlock_irqrestore(&wa->xfer_list_lock, flags2);
	xfer->result = urb->status;
	spin_unlock_irqrestore(&xfer->lock, flags);
	wa_xfer_giveback(xfer);
	usb_put_urb(urb);		/* we got a ref in enqueue() */
	return 0;
}
EXPORT_SYMBOL_GPL(wa_urb_dequeue);

/*
 * Translation from WA status codes (WUSB1.0 Table 8.15) to errno
 * codes
 *
 * Positive errno values are internal inconsistencies and should be
 * flagged louder. Negative are to be passed up to the user in the
 * normal way.
 *
 * @status: USB WA status code -- high two bits are stripped.
 */
static int wa_xfer_status_to_errno(u8 status)
{
	int errno;
	u8 real_status = status;
	static int xlat[] = {
		[WA_XFER_STATUS_SUCCESS] = 		0,
		[WA_XFER_STATUS_HALTED] = 		-EPIPE,
		[WA_XFER_STATUS_DATA_BUFFER_ERROR] = 	-ENOBUFS,
		[WA_XFER_STATUS_BABBLE] = 		-EOVERFLOW,
		[WA_XFER_RESERVED] = 			EINVAL,
		[WA_XFER_STATUS_NOT_FOUND] =		0,
		[WA_XFER_STATUS_INSUFFICIENT_RESOURCE] = -ENOMEM,
		[WA_XFER_STATUS_TRANSACTION_ERROR] = 	-EILSEQ,
		[WA_XFER_STATUS_ABORTED] = 		-EINTR,
		[WA_XFER_STATUS_RPIPE_NOT_READY] = 	EINVAL,
		[WA_XFER_INVALID_FORMAT] = 		EINVAL,
		[WA_XFER_UNEXPECTED_SEGMENT_NUMBER] = 	EINVAL,
		[WA_XFER_STATUS_RPIPE_TYPE_MISMATCH] = 	EINVAL,
	};
	status &= 0x3f;

	if (status == 0)
		return 0;
	if (status >= ARRAY_SIZE(xlat)) {
		printk_ratelimited(KERN_ERR "%s(): BUG? "
			       "Unknown WA transfer status 0x%02x\n",
			       __func__, real_status);
		return -EINVAL;
	}
	errno = xlat[status];
	if (unlikely(errno > 0)) {
		printk_ratelimited(KERN_ERR "%s(): BUG? "
			       "Inconsistent WA status: 0x%02x\n",
			       __func__, real_status);
		errno = -errno;
	}
	return errno;
}

/*
 * If a last segment flag and/or a transfer result error is encountered,
 * no other segment transfer results will be returned from the device.
 * Mark the remaining submitted or pending xfers as completed so that
 * the xfer will complete cleanly.
 */
static void wa_complete_remaining_xfer_segs(struct wa_xfer *xfer,
		struct wa_seg *incoming_seg)
{
	int index;
	struct wa_rpipe *rpipe = xfer->ep->hcpriv;

	for (index = incoming_seg->index + 1; index < xfer->segs_submitted;
		index++) {
		struct wa_seg *current_seg = xfer->seg[index];

		BUG_ON(current_seg == NULL);

		switch (current_seg->status) {
		case WA_SEG_SUBMITTED:
		case WA_SEG_PENDING:
		case WA_SEG_DTI_PENDING:
			rpipe_avail_inc(rpipe);
		/*
		 * do not increment RPIPE avail for the WA_SEG_DELAYED case
		 * since it has not been submitted to the RPIPE.
		 */
		case WA_SEG_DELAYED:
			xfer->segs_done++;
			current_seg->status = incoming_seg->status;
			break;
		case WA_SEG_ABORTED:
			break;
		default:
			WARN(1, "%s: xfer 0x%08X#%d. bad seg status = %d\n",
				__func__, wa_xfer_id(xfer), index,
				current_seg->status);
			break;
		}
	}
}

/*
 * Process a xfer result completion message
 *
 * inbound transfers: need to schedule a buf_in_urb read
 *
 * FIXME: this function needs to be broken up in parts
 */
static void wa_xfer_result_chew(struct wahc *wa, struct wa_xfer *xfer,
		struct wa_xfer_result *xfer_result)
{
	int result;
	struct device *dev = &wa->usb_iface->dev;
	unsigned long flags;
	u8 seg_idx;
	struct wa_seg *seg;
	struct wa_rpipe *rpipe;
	unsigned done = 0;
	u8 usb_status;
	unsigned rpipe_ready = 0;

	spin_lock_irqsave(&xfer->lock, flags);
	seg_idx = xfer_result->bTransferSegment & 0x7f;
	if (unlikely(seg_idx >= xfer->segs))
		goto error_bad_seg;
	seg = xfer->seg[seg_idx];
	rpipe = xfer->ep->hcpriv;
	usb_status = xfer_result->bTransferStatus;
	dev_dbg(dev, "xfer %p ID 0x%08X#%u: bTransferStatus 0x%02x (seg status %u)\n",
		xfer, wa_xfer_id(xfer), seg_idx, usb_status, seg->status);
	if (seg->status == WA_SEG_ABORTED
	    || seg->status == WA_SEG_ERROR)	/* already handled */
		goto segment_aborted;
	if (seg->status == WA_SEG_SUBMITTED)	/* ops, got here */
		seg->status = WA_SEG_PENDING;	/* before wa_seg{_dto}_cb() */
	if (seg->status != WA_SEG_PENDING) {
		if (printk_ratelimit())
			dev_err(dev, "xfer %p#%u: Bad segment state %u\n",
				xfer, seg_idx, seg->status);
		seg->status = WA_SEG_PENDING;	/* workaround/"fix" it */
	}
	if (usb_status & 0x80) {
		seg->result = wa_xfer_status_to_errno(usb_status);
		dev_err(dev, "DTI: xfer %p#:%08X:%u failed (0x%02x)\n",
			xfer, xfer->id, seg->index, usb_status);
		seg->status = ((usb_status & 0x7F) == WA_XFER_STATUS_ABORTED) ?
			WA_SEG_ABORTED : WA_SEG_ERROR;
		goto error_complete;
	}
	/* FIXME: we ignore warnings, tally them for stats */
	if (usb_status & 0x40) 		/* Warning?... */
		usb_status = 0;		/* ... pass */
	if (usb_pipeisoc(xfer->urb->pipe)) {
		/* set up WA state to read the isoc packet status next. */
		wa->dti_isoc_xfer_in_progress = wa_xfer_id(xfer);
		wa->dti_isoc_xfer_seg = seg_idx;
		wa->dti_state = WA_DTI_ISOC_PACKET_STATUS_PENDING;
	} else if (xfer->is_inbound) {	/* IN data phase: read to buffer */
		seg->status = WA_SEG_DTI_PENDING;
		BUG_ON(wa->buf_in_urb->status == -EINPROGRESS);
		/* this should always be 0 before a resubmit. */
		wa->buf_in_urb->num_mapped_sgs	= 0;

		if (xfer->is_dma) {
			wa->buf_in_urb->transfer_dma =
				xfer->urb->transfer_dma
				+ (seg_idx * xfer->seg_size);
			wa->buf_in_urb->transfer_flags
				|= URB_NO_TRANSFER_DMA_MAP;
			wa->buf_in_urb->transfer_buffer = NULL;
			wa->buf_in_urb->sg = NULL;
			wa->buf_in_urb->num_sgs = 0;
		} else {
			/* do buffer or SG processing. */
			wa->buf_in_urb->transfer_flags
				&= ~URB_NO_TRANSFER_DMA_MAP;

			if (xfer->urb->transfer_buffer) {
				wa->buf_in_urb->transfer_buffer =
					xfer->urb->transfer_buffer
					+ (seg_idx * xfer->seg_size);
				wa->buf_in_urb->sg = NULL;
				wa->buf_in_urb->num_sgs = 0;
			} else {
				/* allocate an SG list to store seg_size bytes
					and copy the subset of the xfer->urb->sg
					that matches the buffer subset we are
					about to read. */
				wa->buf_in_urb->sg = wa_xfer_create_subset_sg(
					xfer->urb->sg,
					seg_idx * xfer->seg_size,
					le32_to_cpu(
						xfer_result->dwTransferLength),
					&(wa->buf_in_urb->num_sgs));

				if (!(wa->buf_in_urb->sg)) {
					wa->buf_in_urb->num_sgs	= 0;
					goto error_sg_alloc;
				}
				wa->buf_in_urb->transfer_buffer = NULL;
			}
		}
		wa->buf_in_urb->transfer_buffer_length =
			le32_to_cpu(xfer_result->dwTransferLength);
		wa->buf_in_urb->context = seg;
		result = usb_submit_urb(wa->buf_in_urb, GFP_ATOMIC);
		if (result < 0)
			goto error_submit_buf_in;
	} else {
		/* OUT data phase, complete it -- */
		seg->status = WA_SEG_DONE;
		seg->result = le32_to_cpu(xfer_result->dwTransferLength);
		xfer->segs_done++;
		rpipe_ready = rpipe_avail_inc(rpipe);
		done = __wa_xfer_is_done(xfer);
	}
	spin_unlock_irqrestore(&xfer->lock, flags);
	if (done)
		wa_xfer_completion(xfer);
	if (rpipe_ready)
		wa_xfer_delayed_run(rpipe);
	return;

error_submit_buf_in:
	if (edc_inc(&wa->dti_edc, EDC_MAX_ERRORS, EDC_ERROR_TIMEFRAME)) {
		dev_err(dev, "DTI: URB max acceptable errors "
			"exceeded, resetting device\n");
		wa_reset_all(wa);
	}
	if (printk_ratelimit())
		dev_err(dev, "xfer %p#%u: can't submit DTI data phase: %d\n",
			xfer, seg_idx, result);
	seg->result = result;
	kfree(wa->buf_in_urb->sg);
	wa->buf_in_urb->sg = NULL;
error_sg_alloc:
	__wa_xfer_abort(xfer);
<<<<<<< HEAD
error_complete:
=======
>>>>>>> d8ec26d7
	seg->status = WA_SEG_ERROR;
error_complete:
	xfer->segs_done++;
	rpipe_ready = rpipe_avail_inc(rpipe);
<<<<<<< HEAD
=======
	wa_complete_remaining_xfer_segs(xfer, seg);
>>>>>>> d8ec26d7
	done = __wa_xfer_is_done(xfer);
	/*
	 * queue work item to clear STALL for control endpoints.
	 * Otherwise, let endpoint_reset take care of it.
	 */
	if (((usb_status & 0x3f) == WA_XFER_STATUS_HALTED) &&
		usb_endpoint_xfer_control(&xfer->ep->desc) &&
		done) {

		dev_info(dev, "Control EP stall.  Queue delayed work.\n");
		spin_lock_irq(&wa->xfer_list_lock);
<<<<<<< HEAD
		/* remove xfer from xfer_list. */
		list_del(&xfer->list_node);
		/* add xfer to xfer_errored_list. */
		list_add_tail(&xfer->list_node, &wa->xfer_errored_list);
=======
		/* move xfer from xfer_list to xfer_errored_list. */
		list_move_tail(&xfer->list_node, &wa->xfer_errored_list);
>>>>>>> d8ec26d7
		spin_unlock_irq(&wa->xfer_list_lock);
		spin_unlock_irqrestore(&xfer->lock, flags);
		queue_work(wusbd, &wa->xfer_error_work);
	} else {
		spin_unlock_irqrestore(&xfer->lock, flags);
		if (done)
			wa_xfer_completion(xfer);
		if (rpipe_ready)
			wa_xfer_delayed_run(rpipe);
	}

	return;

error_bad_seg:
	spin_unlock_irqrestore(&xfer->lock, flags);
	wa_urb_dequeue(wa, xfer->urb);
	if (printk_ratelimit())
		dev_err(dev, "xfer %p#%u: bad segment\n", xfer, seg_idx);
	if (edc_inc(&wa->dti_edc, EDC_MAX_ERRORS, EDC_ERROR_TIMEFRAME)) {
		dev_err(dev, "DTI: URB max acceptable errors "
			"exceeded, resetting device\n");
		wa_reset_all(wa);
	}
	return;

segment_aborted:
	/* nothing to do, as the aborter did the completion */
	spin_unlock_irqrestore(&xfer->lock, flags);
}

/*
 * Process a isochronous packet status message
 *
 * inbound transfers: need to schedule a buf_in_urb read
 */
static void wa_process_iso_packet_status(struct wahc *wa, struct urb *urb)
{
	struct device *dev = &wa->usb_iface->dev;
	struct wa_xfer_packet_status_hwaiso *packet_status;
	struct wa_xfer_packet_status_len_hwaiso *status_array;
	struct wa_xfer *xfer;
	unsigned long flags;
	struct wa_seg *seg;
	struct wa_rpipe *rpipe;
	unsigned done = 0;
	unsigned rpipe_ready = 0, seg_index;
	int expected_size;

	/* We have a xfer result buffer; check it */
	dev_dbg(dev, "DTI: isoc packet status %d bytes at %p\n",
		urb->actual_length, urb->transfer_buffer);
	packet_status = (struct wa_xfer_packet_status_hwaiso *)(wa->dti_buf);
	if (packet_status->bPacketType != WA_XFER_ISO_PACKET_STATUS) {
		dev_err(dev, "DTI Error: isoc packet status--bad type 0x%02x\n",
			packet_status->bPacketType);
		goto error_parse_buffer;
	}
	xfer = wa_xfer_get_by_id(wa, wa->dti_isoc_xfer_in_progress);
	if (xfer == NULL) {
		dev_err(dev, "DTI Error: isoc packet status--unknown xfer 0x%08x\n",
			wa->dti_isoc_xfer_in_progress);
		goto error_parse_buffer;
	}
	spin_lock_irqsave(&xfer->lock, flags);
	if (unlikely(wa->dti_isoc_xfer_seg >= xfer->segs))
		goto error_bad_seg;
	seg = xfer->seg[wa->dti_isoc_xfer_seg];
	rpipe = xfer->ep->hcpriv;
	expected_size = sizeof(*packet_status) +
			(sizeof(packet_status->PacketStatus[0]) *
			seg->isoc_frame_count);
	if (urb->actual_length != expected_size) {
		dev_err(dev, "DTI Error: isoc packet status--bad urb length (%d bytes vs %d needed)\n",
			urb->actual_length, expected_size);
		goto error_bad_seg;
	}
	if (le16_to_cpu(packet_status->wLength) != expected_size) {
		dev_err(dev, "DTI Error: isoc packet status--bad length %u\n",
			le16_to_cpu(packet_status->wLength));
		goto error_bad_seg;
	}
	/* isoc packet status and lengths back xfer urb. */
	status_array = packet_status->PacketStatus;
	for (seg_index = 0; seg_index < seg->isoc_frame_count; ++seg_index) {
		xfer->urb->iso_frame_desc[seg->index].status =
			wa_xfer_status_to_errno(
			le16_to_cpu(status_array[seg_index].PacketStatus));
		xfer->urb->iso_frame_desc[seg->index].actual_length =
			le16_to_cpu(status_array[seg_index].PacketLength);
	}

	if (!xfer->is_inbound) {
		/* OUT transfer, complete it -- */
		seg->status = WA_SEG_DONE;
		xfer->segs_done++;
		rpipe_ready = rpipe_avail_inc(rpipe);
		done = __wa_xfer_is_done(xfer);
	}
	spin_unlock_irqrestore(&xfer->lock, flags);
	wa->dti_state = WA_DTI_TRANSFER_RESULT_PENDING;
	if (done)
		wa_xfer_completion(xfer);
	if (rpipe_ready)
		wa_xfer_delayed_run(rpipe);
	wa_xfer_put(xfer);
	return;

error_bad_seg:
	spin_unlock_irqrestore(&xfer->lock, flags);
	wa_xfer_put(xfer);
error_parse_buffer:
	return;
}

/*
 * Callback for the IN data phase
 *
 * If successful transition state; otherwise, take a note of the
 * error, mark this segment done and try completion.
 *
 * Note we don't access until we are sure that the transfer hasn't
 * been cancelled (ECONNRESET, ENOENT), which could mean that
 * seg->xfer could be already gone.
 */
static void wa_buf_in_cb(struct urb *urb)
{
	struct wa_seg *seg = urb->context;
	struct wa_xfer *xfer = seg->xfer;
	struct wahc *wa;
	struct device *dev;
	struct wa_rpipe *rpipe;
	unsigned rpipe_ready;
	unsigned long flags;
	u8 done = 0;

	/* free the sg if it was used. */
	kfree(urb->sg);
	urb->sg = NULL;

	switch (urb->status) {
	case 0:
		spin_lock_irqsave(&xfer->lock, flags);
		wa = xfer->wa;
		dev = &wa->usb_iface->dev;
		rpipe = xfer->ep->hcpriv;
		dev_dbg(dev, "xfer %p#%u: data in done (%zu bytes)\n",
			xfer, seg->index, (size_t)urb->actual_length);
		seg->status = WA_SEG_DONE;
		seg->result = urb->actual_length;
		xfer->segs_done++;
		rpipe_ready = rpipe_avail_inc(rpipe);
		done = __wa_xfer_is_done(xfer);
		spin_unlock_irqrestore(&xfer->lock, flags);
		if (done)
			wa_xfer_completion(xfer);
		if (rpipe_ready)
			wa_xfer_delayed_run(rpipe);
		break;
	case -ECONNRESET:	/* URB unlinked; no need to do anything */
	case -ENOENT:		/* as it was done by the who unlinked us */
		break;
	default:		/* Other errors ... */
		spin_lock_irqsave(&xfer->lock, flags);
		wa = xfer->wa;
		dev = &wa->usb_iface->dev;
		rpipe = xfer->ep->hcpriv;
		if (printk_ratelimit())
			dev_err(dev, "xfer %p#%u: data in error %d\n",
				xfer, seg->index, urb->status);
		if (edc_inc(&wa->nep_edc, EDC_MAX_ERRORS,
			    EDC_ERROR_TIMEFRAME)){
			dev_err(dev, "DTO: URB max acceptable errors "
				"exceeded, resetting device\n");
			wa_reset_all(wa);
		}
		seg->status = WA_SEG_ERROR;
		seg->result = urb->status;
		xfer->segs_done++;
		rpipe_ready = rpipe_avail_inc(rpipe);
		__wa_xfer_abort(xfer);
		done = __wa_xfer_is_done(xfer);
		spin_unlock_irqrestore(&xfer->lock, flags);
		if (done)
			wa_xfer_completion(xfer);
		if (rpipe_ready)
			wa_xfer_delayed_run(rpipe);
	}
}

/*
 * Handle an incoming transfer result buffer
 *
 * Given a transfer result buffer, it completes the transfer (possibly
 * scheduling and buffer in read) and then resubmits the DTI URB for a
 * new transfer result read.
 *
 *
 * The xfer_result DTI URB state machine
 *
 * States: OFF | RXR (Read-Xfer-Result) | RBI (Read-Buffer-In)
 *
 * We start in OFF mode, the first xfer_result notification [through
 * wa_handle_notif_xfer()] moves us to RXR by posting the DTI-URB to
 * read.
 *
 * We receive a buffer -- if it is not a xfer_result, we complain and
 * repost the DTI-URB. If it is a xfer_result then do the xfer seg
 * request accounting. If it is an IN segment, we move to RBI and post
 * a BUF-IN-URB to the right buffer. The BUF-IN-URB callback will
 * repost the DTI-URB and move to RXR state. if there was no IN
 * segment, it will repost the DTI-URB.
 *
 * We go back to OFF when we detect a ENOENT or ESHUTDOWN (or too many
 * errors) in the URBs.
 */
static void wa_dti_cb(struct urb *urb)
{
	int result;
	struct wahc *wa = urb->context;
	struct device *dev = &wa->usb_iface->dev;
	u32 xfer_id;
	u8 usb_status;

	BUG_ON(wa->dti_urb != urb);
	switch (wa->dti_urb->status) {
	case 0:
		if (wa->dti_state == WA_DTI_TRANSFER_RESULT_PENDING) {
			struct wa_xfer_result *xfer_result;
			struct wa_xfer *xfer;

			/* We have a xfer result buffer; check it */
			dev_dbg(dev, "DTI: xfer result %d bytes at %p\n",
				urb->actual_length, urb->transfer_buffer);
			if (urb->actual_length != sizeof(*xfer_result)) {
				dev_err(dev, "DTI Error: xfer result--bad size xfer result (%d bytes vs %zu needed)\n",
					urb->actual_length,
					sizeof(*xfer_result));
				break;
			}
			xfer_result = (struct wa_xfer_result *)(wa->dti_buf);
			if (xfer_result->hdr.bLength != sizeof(*xfer_result)) {
				dev_err(dev, "DTI Error: xfer result--bad header length %u\n",
					xfer_result->hdr.bLength);
				break;
			}
			if (xfer_result->hdr.bNotifyType != WA_XFER_RESULT) {
				dev_err(dev, "DTI Error: xfer result--bad header type 0x%02x\n",
					xfer_result->hdr.bNotifyType);
				break;
			}
			usb_status = xfer_result->bTransferStatus & 0x3f;
			if (usb_status == WA_XFER_STATUS_NOT_FOUND)
				/* taken care of already */
				break;
			xfer_id = le32_to_cpu(xfer_result->dwTransferID);
			xfer = wa_xfer_get_by_id(wa, xfer_id);
			if (xfer == NULL) {
				/* FIXME: transaction not found. */
				dev_err(dev, "DTI Error: xfer result--unknown xfer 0x%08x (status 0x%02x)\n",
					xfer_id, usb_status);
				break;
			}
			wa_xfer_result_chew(wa, xfer, xfer_result);
			wa_xfer_put(xfer);
		} else if (wa->dti_state == WA_DTI_ISOC_PACKET_STATUS_PENDING) {
			wa_process_iso_packet_status(wa, urb);
		} else {
			dev_err(dev, "DTI Error: unexpected EP state = %d\n",
				wa->dti_state);
		}
		break;
	case -ENOENT:		/* (we killed the URB)...so, no broadcast */
	case -ESHUTDOWN:	/* going away! */
		dev_dbg(dev, "DTI: going down! %d\n", urb->status);
		goto out;
	default:
		/* Unknown error */
		if (edc_inc(&wa->dti_edc, EDC_MAX_ERRORS,
			    EDC_ERROR_TIMEFRAME)) {
			dev_err(dev, "DTI: URB max acceptable errors "
				"exceeded, resetting device\n");
			wa_reset_all(wa);
			goto out;
		}
		if (printk_ratelimit())
			dev_err(dev, "DTI: URB error %d\n", urb->status);
		break;
	}
	/* Resubmit the DTI URB */
	result = usb_submit_urb(wa->dti_urb, GFP_ATOMIC);
	if (result < 0) {
		dev_err(dev, "DTI Error: Could not submit DTI URB (%d), "
			"resetting\n", result);
		wa_reset_all(wa);
	}
out:
	return;
}

/*
 * Transfer complete notification
 *
 * Called from the notif.c code. We get a notification on EP2 saying
 * that some endpoint has some transfer result data available. We are
 * about to read it.
 *
 * To speed up things, we always have a URB reading the DTI URB; we
 * don't really set it up and start it until the first xfer complete
 * notification arrives, which is what we do here.
 *
 * Follow up in wa_dti_cb(), as that's where the whole state
 * machine starts.
 *
 * So here we just initialize the DTI URB for reading transfer result
 * notifications and also the buffer-in URB, for reading buffers. Then
 * we just submit the DTI URB.
 *
 * @wa shall be referenced
 */
void wa_handle_notif_xfer(struct wahc *wa, struct wa_notif_hdr *notif_hdr)
{
	int result;
	struct device *dev = &wa->usb_iface->dev;
	struct wa_notif_xfer *notif_xfer;
	const struct usb_endpoint_descriptor *dti_epd = wa->dti_epd;

	notif_xfer = container_of(notif_hdr, struct wa_notif_xfer, hdr);
	BUG_ON(notif_hdr->bNotifyType != WA_NOTIF_TRANSFER);

	if ((0x80 | notif_xfer->bEndpoint) != dti_epd->bEndpointAddress) {
		/* FIXME: hardcoded limitation, adapt */
		dev_err(dev, "BUG: DTI ep is %u, not %u (hack me)\n",
			notif_xfer->bEndpoint, dti_epd->bEndpointAddress);
		goto error;
	}
	if (wa->dti_urb != NULL)	/* DTI URB already started */
		goto out;

	wa->dti_urb = usb_alloc_urb(0, GFP_KERNEL);
	if (wa->dti_urb == NULL) {
		dev_err(dev, "Can't allocate DTI URB\n");
		goto error_dti_urb_alloc;
	}
	usb_fill_bulk_urb(
		wa->dti_urb, wa->usb_dev,
		usb_rcvbulkpipe(wa->usb_dev, 0x80 | notif_xfer->bEndpoint),
		wa->dti_buf, wa->dti_buf_size,
		wa_dti_cb, wa);

	wa->buf_in_urb = usb_alloc_urb(0, GFP_KERNEL);
	if (wa->buf_in_urb == NULL) {
		dev_err(dev, "Can't allocate BUF-IN URB\n");
		goto error_buf_in_urb_alloc;
	}
	usb_fill_bulk_urb(
		wa->buf_in_urb, wa->usb_dev,
		usb_rcvbulkpipe(wa->usb_dev, 0x80 | notif_xfer->bEndpoint),
		NULL, 0, wa_buf_in_cb, wa);
	result = usb_submit_urb(wa->dti_urb, GFP_KERNEL);
	if (result < 0) {
		dev_err(dev, "DTI Error: Could not submit DTI URB (%d), "
			"resetting\n", result);
		goto error_dti_urb_submit;
	}
out:
	return;

error_dti_urb_submit:
	usb_put_urb(wa->buf_in_urb);
	wa->buf_in_urb = NULL;
error_buf_in_urb_alloc:
	usb_put_urb(wa->dti_urb);
	wa->dti_urb = NULL;
error_dti_urb_alloc:
error:
	wa_reset_all(wa);
}<|MERGE_RESOLUTION|>--- conflicted
+++ resolved
@@ -132,19 +132,11 @@
 
 static inline void wa_seg_init(struct wa_seg *seg)
 {
-<<<<<<< HEAD
-	usb_init_urb(&seg->urb);
-
-	/* set the remaining memory to 0. */
-	memset(((void *)seg) + sizeof(seg->urb), 0,
-		sizeof(*seg) - sizeof(seg->urb));
-=======
 	usb_init_urb(&seg->tr_urb);
 
 	/* set the remaining memory to 0. */
 	memset(((void *)seg) + sizeof(seg->tr_urb), 0,
 		sizeof(*seg) - sizeof(seg->tr_urb));
->>>>>>> d8ec26d7
 }
 
 /*
@@ -187,11 +179,7 @@
 /*
  * Destroy a transfer structure
  *
-<<<<<<< HEAD
- * Note that freeing xfer->seg[cnt]->urb will free the containing
-=======
  * Note that freeing xfer->seg[cnt]->tr_urb will free the containing
->>>>>>> d8ec26d7
  * xfer->seg[cnt] memory that was allocated by __wa_xfer_setup_segs.
  */
 static void wa_xfer_destroy(struct kref *_xfer)
@@ -200,10 +188,6 @@
 	if (xfer->seg) {
 		unsigned cnt;
 		for (cnt = 0; cnt < xfer->segs; cnt++) {
-<<<<<<< HEAD
-			usb_free_urb(xfer->seg[cnt]->dto_urb);
-			usb_free_urb(&xfer->seg[cnt]->urb);
-=======
 			struct wa_seg *seg = xfer->seg[cnt];
 			if (seg) {
 				usb_free_urb(seg->isoc_pack_desc_urb);
@@ -213,7 +197,6 @@
 				}
 				usb_free_urb(&seg->tr_urb);
 			}
->>>>>>> d8ec26d7
 		}
 		kfree(xfer->seg);
 	}
@@ -1135,9 +1118,6 @@
 	buf_size = xfer->urb->transfer_buffer_length;
 	iso_frame_offset = 0;
 	for (cnt = 0; cnt < xfer->segs; cnt++) {
-<<<<<<< HEAD
-		seg = xfer->seg[cnt] = kmalloc(alloc_size, GFP_ATOMIC);
-=======
 		size_t iso_pkt_descr_size = 0;
 		int seg_isoc_frame_count = 0, seg_isoc_size = 0;
 
@@ -1152,7 +1132,6 @@
 		}
 		seg = xfer->seg[cnt] = kmalloc(alloc_size + iso_pkt_descr_size,
 						GFP_ATOMIC);
->>>>>>> d8ec26d7
 		if (seg == NULL)
 			goto error_seg_kmalloc;
 		wa_seg_init(seg);
@@ -1223,22 +1202,6 @@
 	}
 	return 0;
 
-<<<<<<< HEAD
-error_sg_alloc:
-	usb_free_urb(xfer->seg[cnt]->dto_urb);
-error_dto_alloc:
-	kfree(xfer->seg[cnt]);
-	cnt--;
-error_seg_kmalloc:
-	/* use the fact that cnt is left at were it failed */
-	for (; cnt >= 0; cnt--) {
-		if (xfer->seg[cnt] && xfer->is_inbound == 0) {
-			usb_free_urb(xfer->seg[cnt]->dto_urb);
-			kfree(xfer->seg[cnt]->dto_urb->sg);
-		}
-		kfree(xfer->seg[cnt]);
-	}
-=======
 	/*
 	 * Free the memory for the current segment which failed to init.
 	 * Use the fact that cnt is left at were it failed.  The remaining
@@ -1251,7 +1214,6 @@
 	kfree(xfer->seg[cnt]);
 	xfer->seg[cnt] = NULL;
 error_seg_kmalloc:
->>>>>>> d8ec26d7
 error_segs_kzalloc:
 	return result;
 }
@@ -1419,12 +1381,8 @@
 
 	spin_lock_irqsave(&rpipe->seg_lock, flags);
 	while (atomic_read(&rpipe->segs_available) > 0
-<<<<<<< HEAD
-	      && !list_empty(&rpipe->seg_list)) {
-=======
 	      && !list_empty(&rpipe->seg_list)
 	      && (dto_acquired = __wa_dto_try_get(rpipe->wa))) {
->>>>>>> d8ec26d7
 		seg = list_first_entry(&(rpipe->seg_list), struct wa_seg,
 				 list_node);
 		list_del(&seg->list_node);
@@ -2181,18 +2139,11 @@
 	wa->buf_in_urb->sg = NULL;
 error_sg_alloc:
 	__wa_xfer_abort(xfer);
-<<<<<<< HEAD
-error_complete:
-=======
->>>>>>> d8ec26d7
 	seg->status = WA_SEG_ERROR;
 error_complete:
 	xfer->segs_done++;
 	rpipe_ready = rpipe_avail_inc(rpipe);
-<<<<<<< HEAD
-=======
 	wa_complete_remaining_xfer_segs(xfer, seg);
->>>>>>> d8ec26d7
 	done = __wa_xfer_is_done(xfer);
 	/*
 	 * queue work item to clear STALL for control endpoints.
@@ -2204,15 +2155,8 @@
 
 		dev_info(dev, "Control EP stall.  Queue delayed work.\n");
 		spin_lock_irq(&wa->xfer_list_lock);
-<<<<<<< HEAD
-		/* remove xfer from xfer_list. */
-		list_del(&xfer->list_node);
-		/* add xfer to xfer_errored_list. */
-		list_add_tail(&xfer->list_node, &wa->xfer_errored_list);
-=======
 		/* move xfer from xfer_list to xfer_errored_list. */
 		list_move_tail(&xfer->list_node, &wa->xfer_errored_list);
->>>>>>> d8ec26d7
 		spin_unlock_irq(&wa->xfer_list_lock);
 		spin_unlock_irqrestore(&xfer->lock, flags);
 		queue_work(wusbd, &wa->xfer_error_work);

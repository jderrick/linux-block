--- conflicted
+++ resolved
@@ -3386,12 +3386,7 @@
 	 * the newpage may be on LRU(or pagevec for LRU) already. We lock
 	 * LRU while we overwrite pc->mem_cgroup.
 	 */
-<<<<<<< HEAD
-	pc = lookup_page_cgroup(newpage);
-	__mem_cgroup_commit_charge(memcg, newpage, 1, pc, type, true);
-=======
 	__mem_cgroup_commit_charge(memcg, newpage, 1, type, true);
->>>>>>> 4fd1ffaa
 }
 
 #ifdef CONFIG_DEBUG_VM

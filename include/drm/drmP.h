/**
 * \file drmP.h
 * Private header for Direct Rendering Manager
 *
 * \author Rickard E. (Rik) Faith <faith@valinux.com>
 * \author Gareth Hughes <gareth@valinux.com>
 */

/*
 * Copyright 1999 Precision Insight, Inc., Cedar Park, Texas.
 * Copyright 2000 VA Linux Systems, Inc., Sunnyvale, California.
 * Copyright (c) 2009-2010, Code Aurora Forum.
 * All rights reserved.
 *
 * Permission is hereby granted, free of charge, to any person obtaining a
 * copy of this software and associated documentation files (the "Software"),
 * to deal in the Software without restriction, including without limitation
 * the rights to use, copy, modify, merge, publish, distribute, sublicense,
 * and/or sell copies of the Software, and to permit persons to whom the
 * Software is furnished to do so, subject to the following conditions:
 *
 * The above copyright notice and this permission notice (including the next
 * paragraph) shall be included in all copies or substantial portions of the
 * Software.
 *
 * THE SOFTWARE IS PROVIDED "AS IS", WITHOUT WARRANTY OF ANY KIND, EXPRESS OR
 * IMPLIED, INCLUDING BUT NOT LIMITED TO THE WARRANTIES OF MERCHANTABILITY,
 * FITNESS FOR A PARTICULAR PURPOSE AND NONINFRINGEMENT.  IN NO EVENT SHALL
 * VA LINUX SYSTEMS AND/OR ITS SUPPLIERS BE LIABLE FOR ANY CLAIM, DAMAGES OR
 * OTHER LIABILITY, WHETHER IN AN ACTION OF CONTRACT, TORT OR OTHERWISE,
 * ARISING FROM, OUT OF OR IN CONNECTION WITH THE SOFTWARE OR THE USE OR
 * OTHER DEALINGS IN THE SOFTWARE.
 */

#ifndef _DRM_P_H_
#define _DRM_P_H_

#ifdef __KERNEL__
#ifdef __alpha__
/* add include of current.h so that "current" is defined
 * before static inline funcs in wait.h. Doing this so we
 * can build the DRM (part of PI DRI). 4/21/2000 S + B */
#include <asm/current.h>
#endif				/* __alpha__ */
#include <linux/module.h>
#include <linux/kernel.h>
#include <linux/miscdevice.h>
#include <linux/fs.h>
#include <linux/proc_fs.h>
#include <linux/init.h>
#include <linux/file.h>
#include <linux/platform_device.h>
#include <linux/pci.h>
#include <linux/jiffies.h>
#include <linux/dma-mapping.h>
#include <linux/mm.h>
#include <linux/cdev.h>
#include <linux/mutex.h>
#include <linux/slab.h>
#if defined(__alpha__) || defined(__powerpc__)
#include <asm/pgtable.h>	/* For pte_wrprotect */
#endif
#include <asm/io.h>
#include <asm/mman.h>
#include <asm/uaccess.h>
#ifdef CONFIG_MTRR
#include <asm/mtrr.h>
#endif
#if defined(CONFIG_AGP) || defined(CONFIG_AGP_MODULE)
#include <linux/types.h>
#include <linux/agp_backend.h>
#endif
#include <linux/workqueue.h>
#include <linux/poll.h>
#include <asm/pgalloc.h>
#include "drm.h"

#include <linux/idr.h>

#define __OS_HAS_AGP (defined(CONFIG_AGP) || (defined(CONFIG_AGP_MODULE) && defined(MODULE)))
#define __OS_HAS_MTRR (defined(CONFIG_MTRR))

struct drm_file;
struct drm_device;

#include "drm_os_linux.h"
#include "drm_hashtab.h"
#include "drm_mm.h"

#define DRM_UT_CORE 		0x01
#define DRM_UT_DRIVER		0x02
#define DRM_UT_KMS		0x04
/*
 * Three debug levels are defined.
 * drm_core, drm_driver, drm_kms
 * drm_core level can be used in the generic drm code. For example:
 * 	drm_ioctl, drm_mm, drm_memory
 * The macro definiton of DRM_DEBUG is used.
 * 	DRM_DEBUG(fmt, args...)
 * 	The debug info by using the DRM_DEBUG can be obtained by adding
 * 	the boot option of "drm.debug=1".
 *
 * drm_driver level can be used in the specific drm driver. It is used
 * to add the debug info related with the drm driver. For example:
 * i915_drv, i915_dma, i915_gem, radeon_drv,
 * 	The macro definition of DRM_DEBUG_DRIVER can be used.
 * 	DRM_DEBUG_DRIVER(fmt, args...)
 * 	The debug info by using the DRM_DEBUG_DRIVER can be obtained by
 * 	adding the boot option of "drm.debug=0x02"
 *
 * drm_kms level can be used in the KMS code related with specific drm driver.
 * It is used to add the debug info related with KMS mode. For example:
 * the connector/crtc ,
 * 	The macro definition of DRM_DEBUG_KMS can be used.
 * 	DRM_DEBUG_KMS(fmt, args...)
 * 	The debug info by using the DRM_DEBUG_KMS can be obtained by
 * 	adding the boot option of "drm.debug=0x04"
 *
 * If we add the boot option of "drm.debug=0x06", we can get the debug info by
 * using the DRM_DEBUG_KMS and DRM_DEBUG_DRIVER.
 * If we add the boot option of "drm.debug=0x05", we can get the debug info by
 * using the DRM_DEBUG_KMS and DRM_DEBUG.
 */

extern void drm_ut_debug_printk(unsigned int request_level,
				const char *prefix,
				const char *function_name,
				const char *format, ...);
/***********************************************************************/
/** \name DRM template customization defaults */
/*@{*/

/* driver capabilities and requirements mask */
#define DRIVER_USE_AGP     0x1
#define DRIVER_REQUIRE_AGP 0x2
#define DRIVER_USE_MTRR    0x4
#define DRIVER_PCI_DMA     0x8
#define DRIVER_SG          0x10
#define DRIVER_HAVE_DMA    0x20
#define DRIVER_HAVE_IRQ    0x40
#define DRIVER_IRQ_SHARED  0x80
#define DRIVER_IRQ_VBL     0x100
#define DRIVER_DMA_QUEUE   0x200
#define DRIVER_FB_DMA      0x400
#define DRIVER_IRQ_VBL2    0x800
#define DRIVER_GEM         0x1000
#define DRIVER_MODESET     0x2000
#define DRIVER_USE_PLATFORM_DEVICE  0x4000

/***********************************************************************/
/** \name Begin the DRM... */
/*@{*/

#define DRM_DEBUG_CODE 2	  /**< Include debugging code if > 1, then
				     also include looping detection. */

#define DRM_MAGIC_HASH_ORDER  4  /**< Size of key hash table. Must be power of 2. */
#define DRM_KERNEL_CONTEXT    0	 /**< Change drm_resctx if changed */
#define DRM_RESERVED_CONTEXTS 1	 /**< Change drm_resctx if changed */
#define DRM_LOOPING_LIMIT     5000000
#define DRM_TIME_SLICE	      (HZ/20)  /**< Time slice for GLXContexts */
#define DRM_LOCK_SLICE	      1	/**< Time slice for lock, in jiffies */

#define DRM_FLAG_DEBUG	  0x01

#define DRM_MAX_CTXBITMAP (PAGE_SIZE * 8)
#define DRM_MAP_HASH_OFFSET 0x10000000

/*@}*/

/***********************************************************************/
/** \name Macros to make printk easier */
/*@{*/

/**
 * Error output.
 *
 * \param fmt printf() like format string.
 * \param arg arguments
 */
#define DRM_ERROR(fmt, arg...) \
	printk(KERN_ERR "[" DRM_NAME ":%s] *ERROR* " fmt , __func__ , ##arg)

/**
 * Memory error output.
 *
 * \param area memory area where the error occurred.
 * \param fmt printf() like format string.
 * \param arg arguments
 */
#define DRM_MEM_ERROR(area, fmt, arg...) \
	printk(KERN_ERR "[" DRM_NAME ":%s:%s] *ERROR* " fmt , __func__, \
	       drm_mem_stats[area].name , ##arg)

#define DRM_INFO(fmt, arg...)  printk(KERN_INFO "[" DRM_NAME "] " fmt , ##arg)

/**
 * Debug output.
 *
 * \param fmt printf() like format string.
 * \param arg arguments
 */
#if DRM_DEBUG_CODE
#define DRM_DEBUG(fmt, args...)						\
	do {								\
		drm_ut_debug_printk(DRM_UT_CORE, DRM_NAME, 		\
					__func__, fmt, ##args);		\
	} while (0)

#define DRM_DEBUG_DRIVER(fmt, args...)					\
	do {								\
		drm_ut_debug_printk(DRM_UT_DRIVER, DRM_NAME,		\
					__func__, fmt, ##args);		\
	} while (0)
#define DRM_DEBUG_KMS(fmt, args...)				\
	do {								\
		drm_ut_debug_printk(DRM_UT_KMS, DRM_NAME, 		\
					 __func__, fmt, ##args);	\
	} while (0)
#define DRM_LOG(fmt, args...)						\
	do {								\
		drm_ut_debug_printk(DRM_UT_CORE, NULL,			\
					NULL, fmt, ##args);		\
	} while (0)
#define DRM_LOG_KMS(fmt, args...)					\
	do {								\
		drm_ut_debug_printk(DRM_UT_KMS, NULL,			\
					NULL, fmt, ##args);		\
	} while (0)
#define DRM_LOG_MODE(fmt, args...)					\
	do {								\
		drm_ut_debug_printk(DRM_UT_MODE, NULL,			\
					NULL, fmt, ##args);		\
	} while (0)
#define DRM_LOG_DRIVER(fmt, args...)					\
	do {								\
		drm_ut_debug_printk(DRM_UT_DRIVER, NULL,		\
					NULL, fmt, ##args);		\
	} while (0)
#else
#define DRM_DEBUG_DRIVER(fmt, args...) do { } while (0)
#define DRM_DEBUG_KMS(fmt, args...)	do { } while (0)
#define DRM_DEBUG(fmt, arg...)		 do { } while (0)
#define DRM_LOG(fmt, arg...)		do { } while (0)
#define DRM_LOG_KMS(fmt, args...) do { } while (0)
#define DRM_LOG_MODE(fmt, arg...) do { } while (0)
#define DRM_LOG_DRIVER(fmt, arg...) do { } while (0)

#endif

/*@}*/

/***********************************************************************/
/** \name Internal types and structures */
/*@{*/

#define DRM_ARRAY_SIZE(x) ARRAY_SIZE(x)

#define DRM_LEFTCOUNT(x) (((x)->rp + (x)->count - (x)->wp) % ((x)->count + 1))
#define DRM_BUFCOUNT(x) ((x)->count - DRM_LEFTCOUNT(x))

#define DRM_IF_VERSION(maj, min) (maj << 16 | min)

/**
 * Test that the hardware lock is held by the caller, returning otherwise.
 *
 * \param dev DRM device.
 * \param filp file pointer of the caller.
 */
#define LOCK_TEST_WITH_RETURN( dev, _file_priv )				\
do {										\
	if (!_DRM_LOCK_IS_HELD(_file_priv->master->lock.hw_lock->lock) ||	\
	    _file_priv->master->lock.file_priv != _file_priv)	{		\
		DRM_ERROR( "%s called without lock held, held  %d owner %p %p\n",\
			   __func__, _DRM_LOCK_IS_HELD(_file_priv->master->lock.hw_lock->lock),\
			   _file_priv->master->lock.file_priv, _file_priv);	\
		return -EINVAL;							\
	}									\
} while (0)

/**
 * Ioctl function type.
 *
 * \param inode device inode.
 * \param file_priv DRM file private pointer.
 * \param cmd command.
 * \param arg argument.
 */
typedef int drm_ioctl_t(struct drm_device *dev, void *data,
			struct drm_file *file_priv);

typedef int drm_ioctl_compat_t(struct file *filp, unsigned int cmd,
			       unsigned long arg);

#define DRM_IOCTL_NR(n)                _IOC_NR(n)
#define DRM_MAJOR       226

#define DRM_AUTH	0x1
#define	DRM_MASTER	0x2
#define DRM_ROOT_ONLY	0x4
#define DRM_CONTROL_ALLOW 0x8
#define DRM_UNLOCKED	0x10

struct drm_ioctl_desc {
	unsigned int cmd;
	int flags;
	drm_ioctl_t *func;
};

/**
 * Creates a driver or general drm_ioctl_desc array entry for the given
 * ioctl, for use by drm_ioctl().
 */
#define DRM_IOCTL_DEF(ioctl, _func, _flags) \
	[DRM_IOCTL_NR(ioctl)] = {.cmd = ioctl, .func = _func, .flags = _flags}

struct drm_magic_entry {
	struct list_head head;
	struct drm_hash_item hash_item;
	struct drm_file *priv;
};

struct drm_vma_entry {
	struct list_head head;
	struct vm_area_struct *vma;
	pid_t pid;
};

/**
 * DMA buffer.
 */
struct drm_buf {
	int idx;		       /**< Index into master buflist */
	int total;		       /**< Buffer size */
	int order;		       /**< log-base-2(total) */
	int used;		       /**< Amount of buffer in use (for DMA) */
	unsigned long offset;	       /**< Byte offset (used internally) */
	void *address;		       /**< Address of buffer */
	unsigned long bus_address;     /**< Bus address of buffer */
	struct drm_buf *next;	       /**< Kernel-only: used for free list */
	__volatile__ int waiting;      /**< On kernel DMA queue */
	__volatile__ int pending;      /**< On hardware DMA queue */
	wait_queue_head_t dma_wait;    /**< Processes waiting */
	struct drm_file *file_priv;    /**< Private of holding file descr */
	int context;		       /**< Kernel queue for this buffer */
	int while_locked;	       /**< Dispatch this buffer while locked */
	enum {
		DRM_LIST_NONE = 0,
		DRM_LIST_FREE = 1,
		DRM_LIST_WAIT = 2,
		DRM_LIST_PEND = 3,
		DRM_LIST_PRIO = 4,
		DRM_LIST_RECLAIM = 5
	} list;			       /**< Which list we're on */

	int dev_priv_size;		 /**< Size of buffer private storage */
	void *dev_private;		 /**< Per-buffer private storage */
};

/** bufs is one longer than it has to be */
struct drm_waitlist {
	int count;			/**< Number of possible buffers */
	struct drm_buf **bufs;		/**< List of pointers to buffers */
	struct drm_buf **rp;			/**< Read pointer */
	struct drm_buf **wp;			/**< Write pointer */
	struct drm_buf **end;		/**< End pointer */
	spinlock_t read_lock;
	spinlock_t write_lock;
};

struct drm_freelist {
	int initialized;	       /**< Freelist in use */
	atomic_t count;		       /**< Number of free buffers */
	struct drm_buf *next;	       /**< End pointer */

	wait_queue_head_t waiting;     /**< Processes waiting on free bufs */
	int low_mark;		       /**< Low water mark */
	int high_mark;		       /**< High water mark */
	atomic_t wfh;		       /**< If waiting for high mark */
	spinlock_t lock;
};

typedef struct drm_dma_handle {
	dma_addr_t busaddr;
	void *vaddr;
	size_t size;
} drm_dma_handle_t;

/**
 * Buffer entry.  There is one of this for each buffer size order.
 */
struct drm_buf_entry {
	int buf_size;			/**< size */
	int buf_count;			/**< number of buffers */
	struct drm_buf *buflist;		/**< buffer list */
	int seg_count;
	int page_order;
	struct drm_dma_handle **seglist;

	struct drm_freelist freelist;
};

/* Event queued up for userspace to read */
struct drm_pending_event {
	struct drm_event *event;
	struct list_head link;
	struct drm_file *file_priv;
	pid_t pid; /* pid of requester, no guarantee it's valid by the time
		      we deliver the event, for tracing only */
	void (*destroy)(struct drm_pending_event *event);
};

/** File private data */
struct drm_file {
	int authenticated;
	pid_t pid;
	uid_t uid;
	drm_magic_t magic;
	unsigned long ioctl_count;
	struct list_head lhead;
	struct drm_minor *minor;
	unsigned long lock_count;

	/** Mapping of mm object handles to object pointers. */
	struct idr object_idr;
	/** Lock for synchronization of access to object_idr. */
	spinlock_t table_lock;

	struct file *filp;
	void *driver_priv;

	int is_master; /* this file private is a master for a minor */
	struct drm_master *master; /* master this node is currently associated with
				      N.B. not always minor->master */
	struct list_head fbs;

	wait_queue_head_t event_wait;
	struct list_head event_list;
	int event_space;
};

/** Wait queue */
struct drm_queue {
	atomic_t use_count;		/**< Outstanding uses (+1) */
	atomic_t finalization;		/**< Finalization in progress */
	atomic_t block_count;		/**< Count of processes waiting */
	atomic_t block_read;		/**< Queue blocked for reads */
	wait_queue_head_t read_queue;	/**< Processes waiting on block_read */
	atomic_t block_write;		/**< Queue blocked for writes */
	wait_queue_head_t write_queue;	/**< Processes waiting on block_write */
	atomic_t total_queued;		/**< Total queued statistic */
	atomic_t total_flushed;		/**< Total flushes statistic */
	atomic_t total_locks;		/**< Total locks statistics */
	enum drm_ctx_flags flags;	/**< Context preserving and 2D-only */
	struct drm_waitlist waitlist;	/**< Pending buffers */
	wait_queue_head_t flush_queue;	/**< Processes waiting until flush */
};

/**
 * Lock data.
 */
struct drm_lock_data {
	struct drm_hw_lock *hw_lock;	/**< Hardware lock */
	/** Private of lock holder's file (NULL=kernel) */
	struct drm_file *file_priv;
	wait_queue_head_t lock_queue;	/**< Queue of blocked processes */
	unsigned long lock_time;	/**< Time of last lock in jiffies */
	spinlock_t spinlock;
	uint32_t kernel_waiters;
	uint32_t user_waiters;
	int idle_has_lock;
};

/**
 * DMA data.
 */
struct drm_device_dma {

	struct drm_buf_entry bufs[DRM_MAX_ORDER + 1];	/**< buffers, grouped by their size order */
	int buf_count;			/**< total number of buffers */
	struct drm_buf **buflist;		/**< Vector of pointers into drm_device_dma::bufs */
	int seg_count;
	int page_count;			/**< number of pages */
	unsigned long *pagelist;	/**< page list */
	unsigned long byte_count;
	enum {
		_DRM_DMA_USE_AGP = 0x01,
		_DRM_DMA_USE_SG = 0x02,
		_DRM_DMA_USE_FB = 0x04,
		_DRM_DMA_USE_PCI_RO = 0x08
	} flags;

};

/**
 * AGP memory entry.  Stored as a doubly linked list.
 */
struct drm_agp_mem {
	unsigned long handle;		/**< handle */
	DRM_AGP_MEM *memory;
	unsigned long bound;		/**< address */
	int pages;
	struct list_head head;
};

/**
 * AGP data.
 *
 * \sa drm_agp_init() and drm_device::agp.
 */
struct drm_agp_head {
	DRM_AGP_KERN agp_info;		/**< AGP device information */
	struct list_head memory;
	unsigned long mode;		/**< AGP mode */
	struct agp_bridge_data *bridge;
	int enabled;			/**< whether the AGP bus as been enabled */
	int acquired;			/**< whether the AGP device has been acquired */
	unsigned long base;
	int agp_mtrr;
	int cant_use_aperture;
	unsigned long page_mask;
};

/**
 * Scatter-gather memory.
 */
struct drm_sg_mem {
	unsigned long handle;
	void *virtual;
	int pages;
	struct page **pagelist;
	dma_addr_t *busaddr;
};

struct drm_sigdata {
	int context;
	struct drm_hw_lock *lock;
};


/**
 * Kernel side of a mapping
 */
struct drm_local_map {
	resource_size_t offset;	 /**< Requested physical address (0 for SAREA)*/
	unsigned long size;	 /**< Requested physical size (bytes) */
	enum drm_map_type type;	 /**< Type of memory to map */
	enum drm_map_flags flags;	 /**< Flags */
	void *handle;		 /**< User-space: "Handle" to pass to mmap() */
				 /**< Kernel-space: kernel-virtual address */
	int mtrr;		 /**< MTRR slot used */
};

typedef struct drm_local_map drm_local_map_t;

/**
 * Mappings list
 */
struct drm_map_list {
	struct list_head head;		/**< list head */
	struct drm_hash_item hash;
	struct drm_local_map *map;	/**< mapping */
	uint64_t user_token;
	struct drm_master *master;
	struct drm_mm_node *file_offset_node;	/**< fake offset */
};

/**
 * Context handle list
 */
struct drm_ctx_list {
	struct list_head head;		/**< list head */
	drm_context_t handle;		/**< context handle */
	struct drm_file *tag;		/**< associated fd private data */
};

/* location of GART table */
#define DRM_ATI_GART_MAIN 1
#define DRM_ATI_GART_FB   2

#define DRM_ATI_GART_PCI 1
#define DRM_ATI_GART_PCIE 2
#define DRM_ATI_GART_IGP 3

struct drm_ati_pcigart_info {
	int gart_table_location;
	int gart_reg_if;
	void *addr;
	dma_addr_t bus_addr;
	dma_addr_t table_mask;
	struct drm_dma_handle *table_handle;
	struct drm_local_map mapping;
	int table_size;
};

/**
 * GEM specific mm private for tracking GEM objects
 */
struct drm_gem_mm {
	struct drm_mm offset_manager;	/**< Offset mgmt for buffer objects */
	struct drm_open_hash offset_hash; /**< User token hash table for maps */
};

/**
 * This structure defines the drm_mm memory object, which will be used by the
 * DRM for its buffer objects.
 */
struct drm_gem_object {
	/** Reference count of this object */
	struct kref refcount;

	/** Handle count of this object. Each handle also holds a reference */
	struct kref handlecount;

	/** Related drm device */
	struct drm_device *dev;

	/** File representing the shmem storage */
	struct file *filp;

	/* Mapping info for this object */
	struct drm_map_list map_list;

	/**
	 * Size of the object, in bytes.  Immutable over the object's
	 * lifetime.
	 */
	size_t size;

	/**
	 * Global name for this object, starts at 1. 0 means unnamed.
	 * Access is covered by the object_name_lock in the related drm_device
	 */
	int name;

	/**
	 * Memory domains. These monitor which caches contain read/write data
	 * related to the object. When transitioning from one set of domains
	 * to another, the driver is called to ensure that caches are suitably
	 * flushed and invalidated
	 */
	uint32_t read_domains;
	uint32_t write_domain;

	/**
	 * While validating an exec operation, the
	 * new read/write domain values are computed here.
	 * They will be transferred to the above values
	 * at the point that any cache flushing occurs
	 */
	uint32_t pending_read_domains;
	uint32_t pending_write_domain;

	void *driver_private;
};

#include "drm_crtc.h"

/* per-master structure */
struct drm_master {

	struct kref refcount; /* refcount for this master */

	struct list_head head; /**< each minor contains a list of masters */
	struct drm_minor *minor; /**< link back to minor we are a master for */

	char *unique;			/**< Unique identifier: e.g., busid */
	int unique_len;			/**< Length of unique field */
	int unique_size;		/**< amount allocated */

	int blocked;			/**< Blocked due to VC switch? */

	/** \name Authentication */
	/*@{ */
	struct drm_open_hash magiclist;
	struct list_head magicfree;
	/*@} */

	struct drm_lock_data lock;	/**< Information on hardware lock */

	void *driver_priv; /**< Private structure for driver to use */
};

/**
 * DRM driver structure. This structure represent the common code for
 * a family of cards. There will one drm_device for each card present
 * in this family
 */
struct drm_driver {
	int (*load) (struct drm_device *, unsigned long flags);
	int (*firstopen) (struct drm_device *);
	int (*open) (struct drm_device *, struct drm_file *);
	void (*preclose) (struct drm_device *, struct drm_file *file_priv);
	void (*postclose) (struct drm_device *, struct drm_file *);
	void (*lastclose) (struct drm_device *);
	int (*unload) (struct drm_device *);
	int (*suspend) (struct drm_device *, pm_message_t state);
	int (*resume) (struct drm_device *);
	int (*dma_ioctl) (struct drm_device *dev, void *data, struct drm_file *file_priv);
	void (*dma_ready) (struct drm_device *);
	int (*dma_quiescent) (struct drm_device *);
	int (*context_ctor) (struct drm_device *dev, int context);
	int (*context_dtor) (struct drm_device *dev, int context);
	int (*kernel_context_switch) (struct drm_device *dev, int old,
				      int new);
	void (*kernel_context_switch_unlock) (struct drm_device *dev);

	/**
	 * get_vblank_counter - get raw hardware vblank counter
	 * @dev: DRM device
	 * @crtc: counter to fetch
	 *
	 * Driver callback for fetching a raw hardware vblank counter
	 * for @crtc.  If a device doesn't have a hardware counter, the
	 * driver can simply return the value of drm_vblank_count and
	 * make the enable_vblank() and disable_vblank() hooks into no-ops,
	 * leaving interrupts enabled at all times.
	 *
	 * Wraparound handling and loss of events due to modesetting is dealt
	 * with in the DRM core code.
	 *
	 * RETURNS
	 * Raw vblank counter value.
	 */
	u32 (*get_vblank_counter) (struct drm_device *dev, int crtc);

	/**
	 * enable_vblank - enable vblank interrupt events
	 * @dev: DRM device
	 * @crtc: which irq to enable
	 *
	 * Enable vblank interrupts for @crtc.  If the device doesn't have
	 * a hardware vblank counter, this routine should be a no-op, since
	 * interrupts will have to stay on to keep the count accurate.
	 *
	 * RETURNS
	 * Zero on success, appropriate errno if the given @crtc's vblank
	 * interrupt cannot be enabled.
	 */
	int (*enable_vblank) (struct drm_device *dev, int crtc);

	/**
	 * disable_vblank - disable vblank interrupt events
	 * @dev: DRM device
	 * @crtc: which irq to enable
	 *
	 * Disable vblank interrupts for @crtc.  If the device doesn't have
	 * a hardware vblank counter, this routine should be a no-op, since
	 * interrupts will have to stay on to keep the count accurate.
	 */
	void (*disable_vblank) (struct drm_device *dev, int crtc);

	/**
	 * Called by \c drm_device_is_agp.  Typically used to determine if a
	 * card is really attached to AGP or not.
	 *
	 * \param dev  DRM device handle
	 *
	 * \returns
	 * One of three values is returned depending on whether or not the
	 * card is absolutely \b not AGP (return of 0), absolutely \b is AGP
	 * (return of 1), or may or may not be AGP (return of 2).
	 */
	int (*device_is_agp) (struct drm_device *dev);

	/* these have to be filled in */

	irqreturn_t(*irq_handler) (DRM_IRQ_ARGS);
	void (*irq_preinstall) (struct drm_device *dev);
	int (*irq_postinstall) (struct drm_device *dev);
	void (*irq_uninstall) (struct drm_device *dev);
	void (*reclaim_buffers) (struct drm_device *dev,
				 struct drm_file * file_priv);
	void (*reclaim_buffers_locked) (struct drm_device *dev,
					struct drm_file *file_priv);
	void (*reclaim_buffers_idlelocked) (struct drm_device *dev,
					    struct drm_file *file_priv);
	resource_size_t (*get_map_ofs) (struct drm_local_map * map);
	resource_size_t (*get_reg_ofs) (struct drm_device *dev);
	void (*set_version) (struct drm_device *dev,
			     struct drm_set_version *sv);

	/* Master routines */
	int (*master_create)(struct drm_device *dev, struct drm_master *master);
	void (*master_destroy)(struct drm_device *dev, struct drm_master *master);
	/**
	 * master_set is called whenever the minor master is set.
	 * master_drop is called whenever the minor master is dropped.
	 */

	int (*master_set)(struct drm_device *dev, struct drm_file *file_priv,
			  bool from_open);
	void (*master_drop)(struct drm_device *dev, struct drm_file *file_priv,
			    bool from_release);

	int (*proc_init)(struct drm_minor *minor);
	void (*proc_cleanup)(struct drm_minor *minor);
	int (*debugfs_init)(struct drm_minor *minor);
	void (*debugfs_cleanup)(struct drm_minor *minor);

	/**
	 * Driver-specific constructor for drm_gem_objects, to set up
	 * obj->driver_private.
	 *
	 * Returns 0 on success.
	 */
	int (*gem_init_object) (struct drm_gem_object *obj);
	void (*gem_free_object) (struct drm_gem_object *obj);
	void (*gem_free_object_unlocked) (struct drm_gem_object *obj);

	/* vga arb irq handler */
	void (*vgaarb_irq)(struct drm_device *dev, bool state);

	/* Driver private ops for this object */
	struct vm_operations_struct *gem_vm_ops;

	int major;
	int minor;
	int patchlevel;
	char *name;
	char *desc;
	char *date;

	u32 driver_features;
	int dev_priv_size;
	struct drm_ioctl_desc *ioctls;
	int num_ioctls;
	struct file_operations fops;
	struct pci_driver pci_driver;
	struct platform_device *platform_device;
	/* List of devices hanging off this driver */
	struct list_head device_list;
};

#define DRM_MINOR_UNASSIGNED 0
#define DRM_MINOR_LEGACY 1
#define DRM_MINOR_CONTROL 2
#define DRM_MINOR_RENDER 3


/**
 * debugfs node list. This structure represents a debugfs file to
 * be created by the drm core
 */
struct drm_debugfs_list {
	const char *name; /** file name */
	int (*show)(struct seq_file*, void*); /** show callback */
	u32 driver_features; /**< Required driver features for this entry */
};

/**
 * debugfs node structure. This structure represents a debugfs file.
 */
struct drm_debugfs_node {
	struct list_head list;
	struct drm_minor *minor;
	struct drm_debugfs_list *debugfs_ent;
	struct dentry *dent;
};

/**
 * Info file list entry. This structure represents a debugfs or proc file to
 * be created by the drm core
 */
struct drm_info_list {
	const char *name; /** file name */
	int (*show)(struct seq_file*, void*); /** show callback */
	u32 driver_features; /**< Required driver features for this entry */
	void *data;
};

/**
 * debugfs node structure. This structure represents a debugfs file.
 */
struct drm_info_node {
	struct list_head list;
	struct drm_minor *minor;
	struct drm_info_list *info_ent;
	struct dentry *dent;
};

/**
 * DRM minor structure. This structure represents a drm minor number.
 */
struct drm_minor {
	int index;			/**< Minor device number */
	int type;                       /**< Control or render */
	dev_t device;			/**< Device number for mknod */
	struct device kdev;		/**< Linux device */
	struct drm_device *dev;

	struct proc_dir_entry *proc_root;  /**< proc directory entry */
	struct drm_info_node proc_nodes;
	struct dentry *debugfs_root;
	struct drm_info_node debugfs_nodes;

	struct drm_master *master; /* currently active master for this node */
	struct list_head master_list;
	struct drm_mode_group mode_group;
};

struct drm_pending_vblank_event {
	struct drm_pending_event base;
	int pipe;
	struct drm_event_vblank event;
};

/**
 * DRM device structure. This structure represent a complete card that
 * may contain multiple heads.
 */
struct drm_device {
	struct list_head driver_item;	/**< list of devices per driver */
	char *devname;			/**< For /proc/interrupts */
	int if_version;			/**< Highest interface version set */

	/** \name Locks */
	/*@{ */
	spinlock_t count_lock;		/**< For inuse, drm_device::open_count, drm_device::buf_use */
	struct mutex struct_mutex;	/**< For others */
	/*@} */

	/** \name Usage Counters */
	/*@{ */
	int open_count;			/**< Outstanding files open */
	atomic_t ioctl_count;		/**< Outstanding IOCTLs pending */
	atomic_t vma_count;		/**< Outstanding vma areas open */
	int buf_use;			/**< Buffers in use -- cannot alloc */
	atomic_t buf_alloc;		/**< Buffer allocation in progress */
	/*@} */

	/** \name Performance counters */
	/*@{ */
	unsigned long counters;
	enum drm_stat_type types[15];
	atomic_t counts[15];
	/*@} */

	struct list_head filelist;

	/** \name Memory management */
	/*@{ */
	struct list_head maplist;	/**< Linked list of regions */
	int map_count;			/**< Number of mappable regions */
	struct drm_open_hash map_hash;	/**< User token hash table for maps */

	/** \name Context handle management */
	/*@{ */
	struct list_head ctxlist;	/**< Linked list of context handles */
	int ctx_count;			/**< Number of context handles */
	struct mutex ctxlist_mutex;	/**< For ctxlist */

	struct idr ctx_idr;

	struct list_head vmalist;	/**< List of vmas (for debugging) */

	/*@} */

	/** \name DMA queues (contexts) */
	/*@{ */
	int queue_count;		/**< Number of active DMA queues */
	int queue_reserved;		  /**< Number of reserved DMA queues */
	int queue_slots;		/**< Actual length of queuelist */
	struct drm_queue **queuelist;	/**< Vector of pointers to DMA queues */
	struct drm_device_dma *dma;		/**< Optional pointer for DMA support */
	/*@} */

	/** \name Context support */
	/*@{ */
	int irq_enabled;		/**< True if irq handler is enabled */
	__volatile__ long context_flag;	/**< Context swapping flag */
	__volatile__ long interrupt_flag; /**< Interruption handler flag */
	__volatile__ long dma_flag;	/**< DMA dispatch flag */
	struct timer_list timer;	/**< Timer for delaying ctx switch */
	wait_queue_head_t context_wait;	/**< Processes waiting on ctx switch */
	int last_checked;		/**< Last context checked for DMA */
	int last_context;		/**< Last current context */
	unsigned long last_switch;	/**< jiffies at last context switch */
	/*@} */

	struct work_struct work;
	/** \name VBLANK IRQ support */
	/*@{ */

	/*
	 * At load time, disabling the vblank interrupt won't be allowed since
	 * old clients may not call the modeset ioctl and therefore misbehave.
	 * Once the modeset ioctl *has* been called though, we can safely
	 * disable them when unused.
	 */
	int vblank_disable_allowed;

	wait_queue_head_t *vbl_queue;   /**< VBLANK wait queue */
	atomic_t *_vblank_count;        /**< number of VBLANK interrupts (driver must alloc the right number of counters) */
	spinlock_t vbl_lock;
	atomic_t *vblank_refcount;      /* number of users of vblank interruptsper crtc */
	u32 *last_vblank;               /* protected by dev->vbl_lock, used */
					/* for wraparound handling */
	int *vblank_enabled;            /* so we don't call enable more than
					   once per disable */
	int *vblank_inmodeset;          /* Display driver is setting mode */
	u32 *last_vblank_wait;		/* Last vblank seqno waited per CRTC */
	struct timer_list vblank_disable_timer;

	u32 max_vblank_count;           /**< size of vblank counter register */

	/**
	 * List of events
	 */
	struct list_head vblank_event_list;
	spinlock_t event_lock;

	/*@} */
	cycles_t ctx_start;
	cycles_t lck_start;

	struct fasync_struct *buf_async;/**< Processes waiting for SIGIO */
	wait_queue_head_t buf_readers;	/**< Processes waiting to read */
	wait_queue_head_t buf_writers;	/**< Processes waiting to ctx switch */

	struct drm_agp_head *agp;	/**< AGP data */

	struct device *dev;             /**< Device structure */
	struct pci_dev *pdev;		/**< PCI device structure */
	int pci_vendor;			/**< PCI vendor id */
	int pci_device;			/**< PCI device id */
#ifdef __alpha__
	struct pci_controller *hose;
#endif

	struct platform_device *platformdev; /**< Platform device struture */

	struct drm_sg_mem *sg;	/**< Scatter gather memory */
	int num_crtcs;                  /**< Number of CRTCs on this device */
	void *dev_private;		/**< device private data */
	void *mm_private;
	struct address_space *dev_mapping;
	struct drm_sigdata sigdata;	   /**< For block_all_signals */
	sigset_t sigmask;

	struct drm_driver *driver;
	struct drm_local_map *agp_buffer_map;
	unsigned int agp_buffer_token;
	struct drm_minor *control;		/**< Control node for card */
	struct drm_minor *primary;		/**< render type primary screen head */

	/** \name Drawable information */
	/*@{ */
	spinlock_t drw_lock;
	struct idr drw_idr;
	/*@} */

        struct drm_mode_config mode_config;	/**< Current mode config */

	/** \name GEM information */
	/*@{ */
	spinlock_t object_name_lock;
	struct idr object_name_idr;
	atomic_t object_count;
	atomic_t object_memory;
	atomic_t pin_count;
	atomic_t pin_memory;
	atomic_t gtt_count;
	atomic_t gtt_memory;
	uint32_t gtt_total;
	uint32_t invalidate_domains;    /* domains pending invalidation */
	uint32_t flush_domains;         /* domains pending flush */
	/*@} */

};

static __inline__ int drm_core_check_feature(struct drm_device *dev,
					     int feature)
{
	return ((dev->driver->driver_features & feature) ? 1 : 0);
}

<<<<<<< HEAD

=======
>>>>>>> 56385a12
static inline int drm_dev_to_irq(struct drm_device *dev)
{
	if (drm_core_check_feature(dev, DRIVER_USE_PLATFORM_DEVICE))
		return platform_get_irq(dev->platformdev, 0);
	else
		return dev->pdev->irq;
}

<<<<<<< HEAD
#ifdef __alpha__
#define drm_get_pci_domain(dev) dev->hose->index
#else
#define drm_get_pci_domain(dev) 0
#endif
=======
static inline int drm_get_pci_domain(struct drm_device *dev)
{
	if (drm_core_check_feature(dev, DRIVER_USE_PLATFORM_DEVICE))
		return 0;

#ifndef __alpha__
	/* For historical reasons, drm_get_pci_domain() is busticated
	 * on most archs and has to remain so for userspace interface
	 * < 1.4, except on alpha which was right from the beginning
	 */
	if (dev->if_version < 0x10004)
		return 0;
#endif /* __alpha__ */

	return pci_domain_nr(dev->pdev->bus);
}
>>>>>>> 56385a12

#if __OS_HAS_AGP
static inline int drm_core_has_AGP(struct drm_device *dev)
{
	return drm_core_check_feature(dev, DRIVER_USE_AGP);
}
#else
#define drm_core_has_AGP(dev) (0)
#endif

#if __OS_HAS_MTRR
static inline int drm_core_has_MTRR(struct drm_device *dev)
{
	return drm_core_check_feature(dev, DRIVER_USE_MTRR);
}

#define DRM_MTRR_WC		MTRR_TYPE_WRCOMB

static inline int drm_mtrr_add(unsigned long offset, unsigned long size,
			       unsigned int flags)
{
	return mtrr_add(offset, size, flags, 1);
}

static inline int drm_mtrr_del(int handle, unsigned long offset,
			       unsigned long size, unsigned int flags)
{
	return mtrr_del(handle, offset, size);
}

#else
#define drm_core_has_MTRR(dev) (0)

#define DRM_MTRR_WC		0

static inline int drm_mtrr_add(unsigned long offset, unsigned long size,
			       unsigned int flags)
{
	return 0;
}

static inline int drm_mtrr_del(int handle, unsigned long offset,
			       unsigned long size, unsigned int flags)
{
	return 0;
}
#endif

/******************************************************************/
/** \name Internal function definitions */
/*@{*/

				/* Driver support (drm_drv.h) */
extern int drm_init(struct drm_driver *driver);
extern void drm_exit(struct drm_driver *driver);
extern long drm_ioctl(struct file *filp,
		      unsigned int cmd, unsigned long arg);
extern long drm_compat_ioctl(struct file *filp,
			     unsigned int cmd, unsigned long arg);
extern int drm_lastclose(struct drm_device *dev);

				/* Device support (drm_fops.h) */
extern struct mutex drm_global_mutex;
extern int drm_open(struct inode *inode, struct file *filp);
extern int drm_stub_open(struct inode *inode, struct file *filp);
extern int drm_fasync(int fd, struct file *filp, int on);
extern ssize_t drm_read(struct file *filp, char __user *buffer,
			size_t count, loff_t *offset);
extern int drm_release(struct inode *inode, struct file *filp);

				/* Mapping support (drm_vm.h) */
extern int drm_mmap(struct file *filp, struct vm_area_struct *vma);
extern int drm_mmap_locked(struct file *filp, struct vm_area_struct *vma);
extern void drm_vm_open_locked(struct vm_area_struct *vma);
extern resource_size_t drm_core_get_map_ofs(struct drm_local_map * map);
extern resource_size_t drm_core_get_reg_ofs(struct drm_device *dev);
extern unsigned int drm_poll(struct file *filp, struct poll_table_struct *wait);

				/* Memory management support (drm_memory.h) */
#include "drm_memory.h"
extern void drm_mem_init(void);
extern int drm_mem_info(char *buf, char **start, off_t offset,
			int request, int *eof, void *data);
extern void *drm_realloc(void *oldpt, size_t oldsize, size_t size, int area);

extern DRM_AGP_MEM *drm_alloc_agp(struct drm_device *dev, int pages, u32 type);
extern int drm_free_agp(DRM_AGP_MEM * handle, int pages);
extern int drm_bind_agp(DRM_AGP_MEM * handle, unsigned int start);
extern DRM_AGP_MEM *drm_agp_bind_pages(struct drm_device *dev,
				       struct page **pages,
				       unsigned long num_pages,
				       uint32_t gtt_offset,
				       uint32_t type);
extern int drm_unbind_agp(DRM_AGP_MEM * handle);

				/* Misc. IOCTL support (drm_ioctl.h) */
extern int drm_irq_by_busid(struct drm_device *dev, void *data,
			    struct drm_file *file_priv);
extern int drm_getunique(struct drm_device *dev, void *data,
			 struct drm_file *file_priv);
extern int drm_setunique(struct drm_device *dev, void *data,
			 struct drm_file *file_priv);
extern int drm_getmap(struct drm_device *dev, void *data,
		      struct drm_file *file_priv);
extern int drm_getclient(struct drm_device *dev, void *data,
			 struct drm_file *file_priv);
extern int drm_getstats(struct drm_device *dev, void *data,
			struct drm_file *file_priv);
extern int drm_setversion(struct drm_device *dev, void *data,
			  struct drm_file *file_priv);
extern int drm_noop(struct drm_device *dev, void *data,
		    struct drm_file *file_priv);

				/* Context IOCTL support (drm_context.h) */
extern int drm_resctx(struct drm_device *dev, void *data,
		      struct drm_file *file_priv);
extern int drm_addctx(struct drm_device *dev, void *data,
		      struct drm_file *file_priv);
extern int drm_modctx(struct drm_device *dev, void *data,
		      struct drm_file *file_priv);
extern int drm_getctx(struct drm_device *dev, void *data,
		      struct drm_file *file_priv);
extern int drm_switchctx(struct drm_device *dev, void *data,
			 struct drm_file *file_priv);
extern int drm_newctx(struct drm_device *dev, void *data,
		      struct drm_file *file_priv);
extern int drm_rmctx(struct drm_device *dev, void *data,
		     struct drm_file *file_priv);

extern int drm_ctxbitmap_init(struct drm_device *dev);
extern void drm_ctxbitmap_cleanup(struct drm_device *dev);
extern void drm_ctxbitmap_free(struct drm_device *dev, int ctx_handle);

extern int drm_setsareactx(struct drm_device *dev, void *data,
			   struct drm_file *file_priv);
extern int drm_getsareactx(struct drm_device *dev, void *data,
			   struct drm_file *file_priv);

				/* Drawable IOCTL support (drm_drawable.h) */
extern int drm_adddraw(struct drm_device *dev, void *data,
		       struct drm_file *file_priv);
extern int drm_rmdraw(struct drm_device *dev, void *data,
		      struct drm_file *file_priv);
extern int drm_update_drawable_info(struct drm_device *dev, void *data,
				    struct drm_file *file_priv);
extern struct drm_drawable_info *drm_get_drawable_info(struct drm_device *dev,
						  drm_drawable_t id);
extern void drm_drawable_free_all(struct drm_device *dev);

				/* Authentication IOCTL support (drm_auth.h) */
extern int drm_getmagic(struct drm_device *dev, void *data,
			struct drm_file *file_priv);
extern int drm_authmagic(struct drm_device *dev, void *data,
			 struct drm_file *file_priv);

/* Cache management (drm_cache.c) */
void drm_clflush_pages(struct page *pages[], unsigned long num_pages);

				/* Locking IOCTL support (drm_lock.h) */
extern int drm_lock(struct drm_device *dev, void *data,
		    struct drm_file *file_priv);
extern int drm_unlock(struct drm_device *dev, void *data,
		      struct drm_file *file_priv);
extern int drm_lock_take(struct drm_lock_data *lock_data, unsigned int context);
extern int drm_lock_free(struct drm_lock_data *lock_data, unsigned int context);
extern void drm_idlelock_take(struct drm_lock_data *lock_data);
extern void drm_idlelock_release(struct drm_lock_data *lock_data);

/*
 * These are exported to drivers so that they can implement fencing using
 * DMA quiscent + idle. DMA quiescent usually requires the hardware lock.
 */

extern int drm_i_have_hw_lock(struct drm_device *dev, struct drm_file *file_priv);

				/* Buffer management support (drm_bufs.h) */
extern int drm_addbufs_agp(struct drm_device *dev, struct drm_buf_desc * request);
extern int drm_addbufs_pci(struct drm_device *dev, struct drm_buf_desc * request);
extern int drm_addmap(struct drm_device *dev, resource_size_t offset,
		      unsigned int size, enum drm_map_type type,
		      enum drm_map_flags flags, struct drm_local_map **map_ptr);
extern int drm_addmap_ioctl(struct drm_device *dev, void *data,
			    struct drm_file *file_priv);
extern int drm_rmmap(struct drm_device *dev, struct drm_local_map *map);
extern int drm_rmmap_locked(struct drm_device *dev, struct drm_local_map *map);
extern int drm_rmmap_ioctl(struct drm_device *dev, void *data,
			   struct drm_file *file_priv);
extern int drm_addbufs(struct drm_device *dev, void *data,
		       struct drm_file *file_priv);
extern int drm_infobufs(struct drm_device *dev, void *data,
			struct drm_file *file_priv);
extern int drm_markbufs(struct drm_device *dev, void *data,
			struct drm_file *file_priv);
extern int drm_freebufs(struct drm_device *dev, void *data,
			struct drm_file *file_priv);
extern int drm_mapbufs(struct drm_device *dev, void *data,
		       struct drm_file *file_priv);
extern int drm_order(unsigned long size);

				/* DMA support (drm_dma.h) */
extern int drm_dma_setup(struct drm_device *dev);
extern void drm_dma_takedown(struct drm_device *dev);
extern void drm_free_buffer(struct drm_device *dev, struct drm_buf * buf);
extern void drm_core_reclaim_buffers(struct drm_device *dev,
				     struct drm_file *filp);

				/* IRQ support (drm_irq.h) */
extern int drm_control(struct drm_device *dev, void *data,
		       struct drm_file *file_priv);
extern irqreturn_t drm_irq_handler(DRM_IRQ_ARGS);
extern int drm_irq_install(struct drm_device *dev);
extern int drm_irq_uninstall(struct drm_device *dev);
extern void drm_driver_irq_preinstall(struct drm_device *dev);
extern void drm_driver_irq_postinstall(struct drm_device *dev);
extern void drm_driver_irq_uninstall(struct drm_device *dev);

extern int drm_vblank_init(struct drm_device *dev, int num_crtcs);
extern int drm_wait_vblank(struct drm_device *dev, void *data,
			   struct drm_file *filp);
extern int drm_vblank_wait(struct drm_device *dev, unsigned int *vbl_seq);
extern u32 drm_vblank_count(struct drm_device *dev, int crtc);
extern void drm_handle_vblank(struct drm_device *dev, int crtc);
extern int drm_vblank_get(struct drm_device *dev, int crtc);
extern void drm_vblank_put(struct drm_device *dev, int crtc);
extern void drm_vblank_off(struct drm_device *dev, int crtc);
extern void drm_vblank_cleanup(struct drm_device *dev);
/* Modesetting support */
extern void drm_vblank_pre_modeset(struct drm_device *dev, int crtc);
extern void drm_vblank_post_modeset(struct drm_device *dev, int crtc);
extern int drm_modeset_ctl(struct drm_device *dev, void *data,
			   struct drm_file *file_priv);

				/* AGP/GART support (drm_agpsupport.h) */
extern struct drm_agp_head *drm_agp_init(struct drm_device *dev);
extern int drm_agp_acquire(struct drm_device *dev);
extern int drm_agp_acquire_ioctl(struct drm_device *dev, void *data,
				 struct drm_file *file_priv);
extern int drm_agp_release(struct drm_device *dev);
extern int drm_agp_release_ioctl(struct drm_device *dev, void *data,
				 struct drm_file *file_priv);
extern int drm_agp_enable(struct drm_device *dev, struct drm_agp_mode mode);
extern int drm_agp_enable_ioctl(struct drm_device *dev, void *data,
				struct drm_file *file_priv);
extern int drm_agp_info(struct drm_device *dev, struct drm_agp_info *info);
extern int drm_agp_info_ioctl(struct drm_device *dev, void *data,
			struct drm_file *file_priv);
extern int drm_agp_alloc(struct drm_device *dev, struct drm_agp_buffer *request);
extern int drm_agp_alloc_ioctl(struct drm_device *dev, void *data,
			 struct drm_file *file_priv);
extern int drm_agp_free(struct drm_device *dev, struct drm_agp_buffer *request);
extern int drm_agp_free_ioctl(struct drm_device *dev, void *data,
			struct drm_file *file_priv);
extern int drm_agp_unbind(struct drm_device *dev, struct drm_agp_binding *request);
extern int drm_agp_unbind_ioctl(struct drm_device *dev, void *data,
			  struct drm_file *file_priv);
extern int drm_agp_bind(struct drm_device *dev, struct drm_agp_binding *request);
extern int drm_agp_bind_ioctl(struct drm_device *dev, void *data,
			struct drm_file *file_priv);
extern DRM_AGP_MEM *drm_agp_allocate_memory(struct agp_bridge_data *bridge, size_t pages, u32 type);
extern int drm_agp_free_memory(DRM_AGP_MEM * handle);
extern int drm_agp_bind_memory(DRM_AGP_MEM * handle, off_t start);
extern int drm_agp_unbind_memory(DRM_AGP_MEM * handle);
extern void drm_agp_chipset_flush(struct drm_device *dev);

				/* Stub support (drm_stub.h) */
extern int drm_setmaster_ioctl(struct drm_device *dev, void *data,
			       struct drm_file *file_priv);
extern int drm_dropmaster_ioctl(struct drm_device *dev, void *data,
				struct drm_file *file_priv);
struct drm_master *drm_master_create(struct drm_minor *minor);
extern struct drm_master *drm_master_get(struct drm_master *master);
extern void drm_master_put(struct drm_master **master);
extern int drm_get_pci_dev(struct pci_dev *pdev,
			   const struct pci_device_id *ent,
			   struct drm_driver *driver);
extern int drm_get_platform_dev(struct platform_device *pdev,
				struct drm_driver *driver);
extern void drm_put_dev(struct drm_device *dev);
extern int drm_put_minor(struct drm_minor **minor);
extern unsigned int drm_debug;

extern struct class *drm_class;
extern struct proc_dir_entry *drm_proc_root;
extern struct dentry *drm_debugfs_root;

extern struct idr drm_minors_idr;

extern struct drm_local_map *drm_getsarea(struct drm_device *dev);

				/* Proc support (drm_proc.h) */
extern int drm_proc_init(struct drm_minor *minor, int minor_id,
			 struct proc_dir_entry *root);
extern int drm_proc_cleanup(struct drm_minor *minor, struct proc_dir_entry *root);

				/* Debugfs support */
#if defined(CONFIG_DEBUG_FS)
extern int drm_debugfs_init(struct drm_minor *minor, int minor_id,
			    struct dentry *root);
extern int drm_debugfs_create_files(struct drm_info_list *files, int count,
				    struct dentry *root, struct drm_minor *minor);
extern int drm_debugfs_remove_files(struct drm_info_list *files, int count,
                                    struct drm_minor *minor);
extern int drm_debugfs_cleanup(struct drm_minor *minor);
#endif

				/* Info file support */
extern int drm_name_info(struct seq_file *m, void *data);
extern int drm_vm_info(struct seq_file *m, void *data);
extern int drm_queues_info(struct seq_file *m, void *data);
extern int drm_bufs_info(struct seq_file *m, void *data);
extern int drm_vblank_info(struct seq_file *m, void *data);
extern int drm_clients_info(struct seq_file *m, void* data);
extern int drm_gem_name_info(struct seq_file *m, void *data);
extern int drm_gem_object_info(struct seq_file *m, void* data);

#if DRM_DEBUG_CODE
extern int drm_vma_info(struct seq_file *m, void *data);
#endif

				/* Scatter Gather Support (drm_scatter.h) */
extern void drm_sg_cleanup(struct drm_sg_mem * entry);
extern int drm_sg_alloc_ioctl(struct drm_device *dev, void *data,
			struct drm_file *file_priv);
extern int drm_sg_alloc(struct drm_device *dev, struct drm_scatter_gather * request);
extern int drm_sg_free(struct drm_device *dev, void *data,
		       struct drm_file *file_priv);

			       /* ATI PCIGART support (ati_pcigart.h) */
extern int drm_ati_pcigart_init(struct drm_device *dev,
				struct drm_ati_pcigart_info * gart_info);
extern int drm_ati_pcigart_cleanup(struct drm_device *dev,
				   struct drm_ati_pcigart_info * gart_info);

extern drm_dma_handle_t *drm_pci_alloc(struct drm_device *dev, size_t size,
				       size_t align);
extern void __drm_pci_free(struct drm_device *dev, drm_dma_handle_t * dmah);
extern void drm_pci_free(struct drm_device *dev, drm_dma_handle_t * dmah);

			       /* sysfs support (drm_sysfs.c) */
struct drm_sysfs_class;
extern struct class *drm_sysfs_create(struct module *owner, char *name);
extern void drm_sysfs_destroy(void);
extern int drm_sysfs_device_add(struct drm_minor *minor);
extern void drm_sysfs_hotplug_event(struct drm_device *dev);
extern void drm_sysfs_device_remove(struct drm_minor *minor);
extern char *drm_get_connector_status_name(enum drm_connector_status status);
extern int drm_sysfs_connector_add(struct drm_connector *connector);
extern void drm_sysfs_connector_remove(struct drm_connector *connector);

/* Graphics Execution Manager library functions (drm_gem.c) */
int drm_gem_init(struct drm_device *dev);
void drm_gem_destroy(struct drm_device *dev);
void drm_gem_object_release(struct drm_gem_object *obj);
void drm_gem_object_free(struct kref *kref);
void drm_gem_object_free_unlocked(struct kref *kref);
struct drm_gem_object *drm_gem_object_alloc(struct drm_device *dev,
					    size_t size);
int drm_gem_object_init(struct drm_device *dev,
			struct drm_gem_object *obj, size_t size);
void drm_gem_object_handle_free(struct kref *kref);
void drm_gem_vm_open(struct vm_area_struct *vma);
void drm_gem_vm_close(struct vm_area_struct *vma);
int drm_gem_mmap(struct file *filp, struct vm_area_struct *vma);

#include "drm_global.h"

static inline void
drm_gem_object_reference(struct drm_gem_object *obj)
{
	kref_get(&obj->refcount);
}

static inline void
drm_gem_object_unreference(struct drm_gem_object *obj)
{
	if (obj != NULL)
		kref_put(&obj->refcount, drm_gem_object_free);
}

static inline void
drm_gem_object_unreference_unlocked(struct drm_gem_object *obj)
{
	if (obj != NULL)
		kref_put(&obj->refcount, drm_gem_object_free_unlocked);
}

int drm_gem_handle_create(struct drm_file *file_priv,
			  struct drm_gem_object *obj,
			  u32 *handlep);

static inline void
drm_gem_object_handle_reference(struct drm_gem_object *obj)
{
	drm_gem_object_reference(obj);
	kref_get(&obj->handlecount);
}

static inline void
drm_gem_object_handle_unreference(struct drm_gem_object *obj)
{
	if (obj == NULL)
		return;

	/*
	 * Must bump handle count first as this may be the last
	 * ref, in which case the object would disappear before we
	 * checked for a name
	 */
	kref_put(&obj->handlecount, drm_gem_object_handle_free);
	drm_gem_object_unreference(obj);
}

static inline void
drm_gem_object_handle_unreference_unlocked(struct drm_gem_object *obj)
{
	if (obj == NULL)
		return;

	/*
	* Must bump handle count first as this may be the last
	* ref, in which case the object would disappear before we
	* checked for a name
	*/
	kref_put(&obj->handlecount, drm_gem_object_handle_free);
	drm_gem_object_unreference_unlocked(obj);
}

struct drm_gem_object *drm_gem_object_lookup(struct drm_device *dev,
					     struct drm_file *filp,
					     u32 handle);
int drm_gem_close_ioctl(struct drm_device *dev, void *data,
			struct drm_file *file_priv);
int drm_gem_flink_ioctl(struct drm_device *dev, void *data,
			struct drm_file *file_priv);
int drm_gem_open_ioctl(struct drm_device *dev, void *data,
		       struct drm_file *file_priv);
void drm_gem_open(struct drm_device *dev, struct drm_file *file_private);
void drm_gem_release(struct drm_device *dev, struct drm_file *file_private);

extern void drm_core_ioremap(struct drm_local_map *map, struct drm_device *dev);
extern void drm_core_ioremap_wc(struct drm_local_map *map, struct drm_device *dev);
extern void drm_core_ioremapfree(struct drm_local_map *map, struct drm_device *dev);

static __inline__ struct drm_local_map *drm_core_findmap(struct drm_device *dev,
							 unsigned int token)
{
	struct drm_map_list *_entry;
	list_for_each_entry(_entry, &dev->maplist, head)
	    if (_entry->user_token == token)
		return _entry->map;
	return NULL;
}

static __inline__ int drm_device_is_agp(struct drm_device *dev)
{
	if (drm_core_check_feature(dev, DRIVER_USE_PLATFORM_DEVICE))
		return 0;

	if (dev->driver->device_is_agp != NULL) {
		int err = (*dev->driver->device_is_agp) (dev);

		if (err != 2) {
			return err;
		}
	}

	return pci_find_capability(dev->pdev, PCI_CAP_ID_AGP);
}

static __inline__ int drm_device_is_pcie(struct drm_device *dev)
{
	if (drm_core_check_feature(dev, DRIVER_USE_PLATFORM_DEVICE))
		return 0;
	else
		return pci_find_capability(dev->pdev, PCI_CAP_ID_EXP);
}

static __inline__ void drm_core_dropmap(struct drm_local_map *map)
{
}

#include "drm_mem_util.h"

static inline void *drm_get_device(struct drm_device *dev)
{
	if (drm_core_check_feature(dev, DRIVER_USE_PLATFORM_DEVICE))
		return dev->platformdev;
	else
		return dev->pdev;
}

extern int drm_platform_init(struct drm_driver *driver);
extern int drm_pci_init(struct drm_driver *driver);
extern int drm_fill_in_dev(struct drm_device *dev,
			   const struct pci_device_id *ent,
			   struct drm_driver *driver);
int drm_get_minor(struct drm_device *dev, struct drm_minor **minor, int type);
/*@}*/

#endif				/* __KERNEL__ */
#endif<|MERGE_RESOLUTION|>--- conflicted
+++ resolved
@@ -1075,10 +1075,6 @@
 	return ((dev->driver->driver_features & feature) ? 1 : 0);
 }
 
-<<<<<<< HEAD
-
-=======
->>>>>>> 56385a12
 static inline int drm_dev_to_irq(struct drm_device *dev)
 {
 	if (drm_core_check_feature(dev, DRIVER_USE_PLATFORM_DEVICE))
@@ -1087,13 +1083,6 @@
 		return dev->pdev->irq;
 }
 
-<<<<<<< HEAD
-#ifdef __alpha__
-#define drm_get_pci_domain(dev) dev->hose->index
-#else
-#define drm_get_pci_domain(dev) 0
-#endif
-=======
 static inline int drm_get_pci_domain(struct drm_device *dev)
 {
 	if (drm_core_check_feature(dev, DRIVER_USE_PLATFORM_DEVICE))
@@ -1110,7 +1099,6 @@
 
 	return pci_domain_nr(dev->pdev->bus);
 }
->>>>>>> 56385a12
 
 #if __OS_HAS_AGP
 static inline int drm_core_has_AGP(struct drm_device *dev)

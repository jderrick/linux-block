#ifndef _ASM_X86_IRQ_H
#define _ASM_X86_IRQ_H
/*
 *	(C) 1992, 1993 Linus Torvalds, (C) 1997 Ingo Molnar
 *
 *	IRQ/IPI changes taken from work by Thomas Radke
 *	<tomsoft@informatik.tu-chemnitz.de>
 */

#include <asm/apicdef.h>
#include <asm/irq_vectors.h>

static inline int irq_canonicalize(int irq)
{
	return ((irq == 2) ? 9 : irq);
}

#ifdef CONFIG_X86_LOCAL_APIC
# define ARCH_HAS_NMI_WATCHDOG
#endif

#ifdef CONFIG_4KSTACKS
  extern void irq_ctx_init(int cpu);
  extern void irq_ctx_exit(int cpu);
# define __ARCH_HAS_DO_SOFTIRQ
#else
# define irq_ctx_init(cpu) do { } while (0)
# define irq_ctx_exit(cpu) do { } while (0)
# ifdef CONFIG_X86_64
#  define __ARCH_HAS_DO_SOFTIRQ
# endif
#endif

#ifdef CONFIG_HOTPLUG_CPU
#include <linux/cpumask.h>
extern void fixup_irqs(void);
#endif

<<<<<<< HEAD
=======
extern void (*generic_interrupt_extension)(void);
>>>>>>> 0221c81b
extern void init_IRQ(void);
extern void native_init_IRQ(void);
extern bool handle_irq(unsigned irq, struct pt_regs *regs);

extern unsigned int do_IRQ(struct pt_regs *regs);

/* Interrupt vector management */
extern DECLARE_BITMAP(used_vectors, NR_VECTORS);
extern int vector_used_by_percpu_irq(unsigned int vector);

#endif /* _ASM_X86_IRQ_H */<|MERGE_RESOLUTION|>--- conflicted
+++ resolved
@@ -36,10 +36,7 @@
 extern void fixup_irqs(void);
 #endif
 
-<<<<<<< HEAD
-=======
 extern void (*generic_interrupt_extension)(void);
->>>>>>> 0221c81b
 extern void init_IRQ(void);
 extern void native_init_IRQ(void);
 extern bool handle_irq(unsigned irq, struct pt_regs *regs);

/*
 * Device Tree for the ST-Ericsson Nomadik S8815 board
 * Produced by Calao Systems
 */

/dts-v1/;
/include/ "ste-nomadik-stn8815.dtsi"

/ {
	model = "Calao Systems USB-S8815";
	compatible = "calaosystems,usb-s8815";

	chosen {
		bootargs = "root=/dev/ram0 console=ttyAMA1,115200n8 earlyprintk";
	};

<<<<<<< HEAD
	/* This is where the interrupt is routed on the S8815 board */
	external-bus@34000000 {
		ethernet@300 {
			interrupt-parent = <&gpio3>;
			interrupts = <8 0x1>;
		};
=======
	src@101e0000 {
		/* These chrystal drivers are not used on this board */
		disable-sxtalo;
		disable-mxtalo;
>>>>>>> c641d4df
	};

	pinctrl {
		/* Hog CD pins */
		pinctrl-names = "default";
		pinctrl-0 = <&cd_default_mode>;

		mmcsd-cd {
			cd_default_mode: cd_default {
				cd_default_cfg1 {
					/* CD input GPIO */
					ste,pins = "GPIO111_H21";
					ste,input = <0>;
				};
				cd_default_cfg2 {
					/* CD GPIO biasing */
					ste,pins = "GPIO112_J21";
					ste,output = <0>;
				};
			};
		};
		user-led {
			user_led_default_mode: user_led_default {
				user_led_default_cfg {
					ste,pins = "GPIO2_C5";
					ste,output = <1>;
				};
			};
		};
		user-button {
			user_button_default_mode: user_button_default {
				user_button_default_cfg {
					ste,pins = "GPIO3_A4";
					ste,input = <0>;
				};
			};
		};
	};

	/* Custom board node with GPIO pins to active etc */
	usb-s8815 {
		/* The S8815 is using this very GPIO pin for the SMSC91x IRQs */
		ethernet-gpio {
			gpios = <&gpio3 8 0x1>;
		};
		/* This will bias the MMC/SD card detect line */
		mmcsd-gpio {
			gpios = <&gpio3 16 0x1>;
		};
	};

	/* The user LED on the board is set up to be used for heartbeat */
	leds {
		compatible = "gpio-leds";
		user-led {
			label = "user_led";
			gpios = <&gpio0 2 0x1>;
			default-state = "off";
			linux,default-trigger = "heartbeat";
			pinctrl-names = "default";
			pinctrl-0 = <&user_led_default_mode>;
		};
	};

	/* User key mapped in as "escape" */
	gpio-keys {
		compatible = "gpio-keys";
		user-button {
			label = "user_button";
			gpios = <&gpio0 3 0x1>;
			linux,code = <1>; /* KEY_ESC */
			gpio-key,wakeup;
			pinctrl-names = "default";
			pinctrl-0 = <&user_button_default_mode>;
		};
	};
};<|MERGE_RESOLUTION|>--- conflicted
+++ resolved
@@ -14,19 +14,18 @@
 		bootargs = "root=/dev/ram0 console=ttyAMA1,115200n8 earlyprintk";
 	};
 
-<<<<<<< HEAD
 	/* This is where the interrupt is routed on the S8815 board */
 	external-bus@34000000 {
 		ethernet@300 {
 			interrupt-parent = <&gpio3>;
 			interrupts = <8 0x1>;
 		};
-=======
+	};
+
 	src@101e0000 {
 		/* These chrystal drivers are not used on this board */
 		disable-sxtalo;
 		disable-mxtalo;
->>>>>>> c641d4df
 	};
 
 	pinctrl {
